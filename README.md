# Forgified Loom

Talk to us on [Discord](https://discord.gg/C2RdJDpRBP)!

---

A fork of [Juuxel's Loom fork]("https://github.com/Juuxel/fabric-loom") that is a fork of [Fabric Loom](https://github.com/FabricMC/fabric-loom) that supports the Forge modding toolchain.

A [Gradle](https://gradle.org/) plugin to setup a deobfuscated development environment for Minecraft mods. Primarily used in the Fabric toolchain.

* Has built in support for tiny mappings (Used by [Yarn](https://github.com/FabricMC/yarn))
* Utilises the Fernflower and CFR decompilers to generate source code with comments.
* Designed to support modern versions of Minecraft (Tested with 1.14.4 and upwards)
<<<<<<< HEAD
* ~~Built in support for IntelliJ IDEA, Eclipse and Visual Studio Code to generate run configurations for Minecraft.~~
  - Currently, only IntelliJ IDEA and Visual Studio Code work with Forge Loom.
* Loom targets a wide range of Gradle versions. _Tested with 4.9 up to 6.7_
* Supports the latest version of Java all the way down to Java 8
=======
* Built in support for IntelliJ IDEA, Eclipse and Visual Studio Code to generate run configurations for Minecraft.
* Loom targets the latest version of Gradle 7 or newer 
* Supports Java 16 upwards
>>>>>>> 9fb167d5

## Usage

View the [documentation](https://architectury.github.io/architectury-documentations/docs/forge_loom/) for usages.<|MERGE_RESOLUTION|>--- conflicted
+++ resolved
@@ -11,16 +11,10 @@
 * Has built in support for tiny mappings (Used by [Yarn](https://github.com/FabricMC/yarn))
 * Utilises the Fernflower and CFR decompilers to generate source code with comments.
 * Designed to support modern versions of Minecraft (Tested with 1.14.4 and upwards)
-<<<<<<< HEAD
 * ~~Built in support for IntelliJ IDEA, Eclipse and Visual Studio Code to generate run configurations for Minecraft.~~
   - Currently, only IntelliJ IDEA and Visual Studio Code work with Forge Loom.
-* Loom targets a wide range of Gradle versions. _Tested with 4.9 up to 6.7_
-* Supports the latest version of Java all the way down to Java 8
-=======
-* Built in support for IntelliJ IDEA, Eclipse and Visual Studio Code to generate run configurations for Minecraft.
 * Loom targets the latest version of Gradle 7 or newer 
 * Supports Java 16 upwards
->>>>>>> 9fb167d5
 
 ## Usage
 
