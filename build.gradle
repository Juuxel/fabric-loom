import com.github.jengelman.gradle.plugins.shadow.tasks.ShadowJar

plugins {
	id 'java'
	id 'maven-publish'
	id 'java-gradle-plugin'
	id 'idea'
	id 'eclipse'
	id 'groovy'
	id 'checkstyle'
	id 'jacoco'
	id 'codenarc'
	id "org.cadixdev.licenser" version "0.5.0"
	id 'com.github.johnrengelman.shadow' version '4.0.4'
}

sourceCompatibility = 1.8
targetCompatibility = 1.8

<<<<<<< HEAD
group = "dev.architectury"
=======
tasks.withType(JavaCompile).configureEach {
	it.options.encoding = "UTF-8"

	if (JavaVersion.current().isJava9Compatible()) {
		it.options.release = 8
	}
}


group = 'net.fabricmc'
>>>>>>> c8df12cf
archivesBaseName = project.name
def baseVersion = '0.7.1'
def runNumber = System.getenv("GITHUB_RUN_NUMBER") ?: "9999"

def isSnapshot = System.getenv("PR_NUM") != null

def buildNum = "release #$runNumber"

if (!isSnapshot) {
	version = baseVersion + "." + runNumber
} else {
	version = baseVersion + "-PR." + System.getenv("PR_NUM") + "." + runNumber
}

logger.lifecycle(":building plugin v${version}")

configurations {
	forgeInjectShadow
	forgeInjectCompileClasspath.extendsFrom(forgeInjectShadow)
	forgeInjectRuntimeClasspath.extendsFrom(forgeInjectShadow)
}

sourceSets {
	forgeInject
}

repositories {
	mavenCentral()
	maven { url "https://maven.fabricmc.net/" }
	maven { url "https://maven.architectury.dev/" }
	maven { url "https://maven.minecraftforge.net/" }
}

dependencies {
	implementation gradleApi()

<<<<<<< HEAD
	// Compile against groovy 3 to aid with gradle 7 support. Remove when updating to gradle 7
	compileOnly 'org.codehaus.groovy:groovy:3.0.7'

=======
>>>>>>> c8df12cf
	// libraries
	implementation ('commons-io:commons-io:2.8.0')
	implementation ('org.zeroturnaround:zt-zip:1.14')
	implementation ('com.google.code.gson:gson:2.8.6')
	implementation ('com.google.guava:guava:30.1-jre')
	implementation ('org.ow2.asm:asm:9.1')
	implementation ('org.ow2.asm:asm-analysis:9.1')
	implementation ('org.ow2.asm:asm-commons:9.1')
	implementation ('org.ow2.asm:asm-tree:9.1')
	implementation ('org.ow2.asm:asm-util:9.1')
	implementation ('me.tongfei:progressbar:0.9.0')

	// game handling utils
	implementation ('net.fabricmc:stitch:0.5.1+build.77') {
		exclude module: 'mercury'
		exclude module: 'enigma'
	}

	// tinyfile management
	implementation ('dev.architectury:tiny-remapper:1.0.0')
	implementation ('net.fabricmc:tiny-mappings-parser:0.3.0+build.17')

	implementation 'net.fabricmc:access-widener:1.0.0'

	implementation ('net.fabricmc:lorenz-tiny:3.0.0') {
		transitive = false
	}
	implementation ('org.cadixdev:lorenz-io-proguard:0.5.6')
	implementation "dev.architectury:refmap-remapper:1.0.5"

	// decompilers
	implementation ('net.fabricmc:fabric-fernflower:1.3.0')
	implementation ('org.benf:cfr:0.150')

	// source code remapping
	implementation ('org.cadixdev:mercury:0.2.9-architectury')

	// Kapt integration
	compileOnly('org.jetbrains.kotlin:kotlin-gradle-plugin:1.4.32')

	// Forge patches
	implementation ('net.minecraftforge:binarypatcher:1.1.1')
	implementation ('org.cadixdev:lorenz:0.5.3')
	implementation ('org.cadixdev:lorenz-asm:0.5.3')
	implementation ('net.minecraftforge:accesstransformers:2.2.0')
	implementation ('de.oceanlabs.mcp:mcinjector:3.8.0')
	implementation ('com.opencsv:opencsv:5.4')

	// Forge injection
	forgeInjectShadow ('net.fabricmc:tiny-mappings-parser:0.2.2.14')
	forgeInjectImplementation ('cpw.mods:modlauncher:6.1.3')
	forgeInjectImplementation ('org.spongepowered:mixin:0.8.2')
	forgeInjectImplementation ('com.google.code.gson:gson:2.8.6')
	forgeInjectImplementation ('com.google.guava:guava:21.0')
	forgeInjectImplementation ('org.apache.logging.log4j:log4j-api:2.11.2')

	// Testing
	testImplementation(gradleTestKit())
	testImplementation('org.spockframework:spock-core:2.0-M5-groovy-3.0') {
		exclude module: 'groovy-all'
	}
	testImplementation 'io.javalin:javalin:3.13.4'

	compileOnly 'org.jetbrains:annotations:20.1.0'
}

task forgeInjectJar(type:  ShadowJar, dependsOn: [compileForgeInjectJava, processForgeInjectResources]) {
	configurations = [project.configurations.forgeInjectShadow]
	classifier = 'forgeinject'
	from compileForgeInjectJava.outputs
	from processForgeInjectResources.outputs
}

jar {
	classifier 'jar'
}

task mainJar(type: Jar, dependsOn: jar) {
	dependsOn forgeInjectJar
	
	from zipTree(jar.archivePath)
	from(forgeInjectJar.outputs) {
		into "inject"
		rename { "injection.jar" }
	}

	manifest {
		attributes 'Implementation-Version': project.version + ' Build(' + buildNum + ')'
	}
}

task sourcesJar(type: Jar, dependsOn: classes) {
	archiveClassifier = 'sources'
	from sourceSets.main.allSource
}

task javadocJar(type: Jar, dependsOn: javadoc) {
	archiveClassifier = 'javadoc'
	from javadoc.destinationDir
}

license {
	header rootProject.file("HEADER")
	include "**/*.java"
	include "**/*.groovy"
	exclude '**/loom/util/DownloadUtil.java'
	exclude '**/projects'
	exclude '**/loom/util/FileSystemUtil.java'
	exclude '**/loom/inject/mixin/MixinIntermediaryDevRemapper.java'
}

checkstyle {
	configFile = file('checkstyle.xml')
	toolVersion = '8.41.1'
}

codenarc {
	toolVersion = "2.0.0"
	configFile = file("codenarc.groovy")
}

gradlePlugin {
	plugins {
		fabricLoom {
			id = 'dev.architectury.loom'
			implementationClass = 'net.fabricmc.loom.LoomGradlePlugin'
		}
	}
}

build.dependsOn mainJar

jacoco {
	toolVersion = "0.8.6"
}

// Run to get test coverage.
jacocoTestReport {
	dependsOn test
	reports {
		xml.enabled false
		csv.enabled false
		html.destination file("${buildDir}/jacocoHtml")
	}
}

test {
	maxHeapSize = "4096m"
	useJUnitPlatform()
}

import org.w3c.dom.Document
import org.w3c.dom.Element
import org.w3c.dom.Node

publishing {
	publications {
		plugin(MavenPublication) {
			groupId 'dev.architectury.loom'
			artifactId 'dev.architectury.loom.gradle.plugin'

			from components.java
			artifact mainJar
			artifact sourcesJar
		}

		maven(MavenPublication) { publication ->
			groupId project.group
			artifactId project.archivesBaseName

			from components.java
			artifact mainJar
			artifact sourcesJar
			artifact javadocJar
		}

		if (isSnapshot) return

		mavenSnapshot(MavenPublication) { publication ->
			groupId project.group
			artifactId project.archivesBaseName
			version baseVersion + '-SNAPSHOT'

			from components.java
			artifact mainJar
			artifact sourcesJar
			artifact javadocJar
		}

		pluginSnapshot(MavenPublication) {
			groupId 'dev.architectury.loom'
			artifactId 'dev.architectury.loom.gradle.plugin'
			version baseVersion + '-SNAPSHOT'

			pom.withXml {
				// Based off org.gradle.plugin.devel.plugins.MavenPluginPublishPlugin
				Element root = asElement()
				Document document = root.getOwnerDocument()
				Node dependencies = root.appendChild(document.createElement('dependencies'))
				Node dependency = dependencies.appendChild(document.createElement('dependency'))
				Node groupId = dependency.appendChild(document.createElement('groupId'))
				groupId.setTextContent(project.group)
				Node artifactId = dependency.appendChild(document.createElement('artifactId'))
				artifactId.setTextContent(project.archivesBaseName)
				Node version = dependency.appendChild(document.createElement('version'))
				version.setTextContent(baseVersion + '-SNAPSHOT')
			}
		}
	}
	
	repositories {
		if (System.getenv("MAVEN_PASS") != null) {
			maven {
				url = "https://deploy.shedaniel.me/"
				credentials {
					username = "shedaniel"
					password = System.getenv("MAVEN_PASS")
				}
			}
		}
	}
}

// A task to output a json file with a list of all the test to run
task writeActionsTestMatrix() {
	doLast {
		def testMatrix = []
		file('src/test/groovy/net/fabricmc/loom/test/integration').eachFile {
			if (it.name.endsWith("Test.groovy")) {
				if (it.name.endsWith("ReproducibleBuildTest.groovy")) {
					// This test gets a special case to run across all os's
					return
				}

				def className = it.name.replace(".groovy", "")
				testMatrix.add("net.fabricmc.loom.test.integration.${className}")
			}
		}

		// Run all the unit tests togeather
		testMatrix.add("net.fabricmc.loom.test.unit.*")

		def json = groovy.json.JsonOutput.toJson(testMatrix)
		def output = file("build/test_matrix.json")
		output.parentFile.mkdir()
		output.text = json
	}
}<|MERGE_RESOLUTION|>--- conflicted
+++ resolved
@@ -17,9 +17,6 @@
 sourceCompatibility = 1.8
 targetCompatibility = 1.8
 
-<<<<<<< HEAD
-group = "dev.architectury"
-=======
 tasks.withType(JavaCompile).configureEach {
 	it.options.encoding = "UTF-8"
 
@@ -29,8 +26,7 @@
 }
 
 
-group = 'net.fabricmc'
->>>>>>> c8df12cf
+group = "dev.architectury"
 archivesBaseName = project.name
 def baseVersion = '0.7.1'
 def runNumber = System.getenv("GITHUB_RUN_NUMBER") ?: "9999"
@@ -67,12 +63,6 @@
 dependencies {
 	implementation gradleApi()
 
-<<<<<<< HEAD
-	// Compile against groovy 3 to aid with gradle 7 support. Remove when updating to gradle 7
-	compileOnly 'org.codehaus.groovy:groovy:3.0.7'
-
-=======
->>>>>>> c8df12cf
 	// libraries
 	implementation ('commons-io:commons-io:2.8.0')
 	implementation ('org.zeroturnaround:zt-zip:1.14')
