--- conflicted
+++ resolved
@@ -122,10 +122,7 @@
 	implementation ('org.benf:cfr:0.151')
 
 	// source code remapping
-<<<<<<< HEAD
 	implementation ('org.cadixdev:mercury:0.2.9-architectury')
-=======
-	implementation ('org.cadixdev:mercury:[0.1.0-rc1]')
 
 	// Mercury pulls all of these deps in, however eclipse does not specify the exact version to use so they can get updated without us knowing.
 	// Depend specifically on these versions to prevent them from being updated under our feet.
@@ -147,7 +144,6 @@
 	implementation ('org.eclipse.platform:org.eclipse.team.core:[3.8.1100]')
 	implementation ('org.eclipse.platform:org.eclipse.text:[3.11.0]')
 
->>>>>>> 3c42e928
 
 	// Kapt integration
 	compileOnly('org.jetbrains.kotlin:kotlin-gradle-plugin:1.5.0')
