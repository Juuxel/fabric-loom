/*
 * This file is part of fabric-loom, licensed under the MIT License (MIT).
 *
 * Copyright (c) 2016, 2017, 2018 FabricMC
 *
 * Permission is hereby granted, free of charge, to any person obtaining a copy
 * of this software and associated documentation files (the "Software"), to deal
 * in the Software without restriction, including without limitation the rights
 * to use, copy, modify, merge, publish, distribute, sublicense, and/or sell
 * copies of the Software, and to permit persons to whom the Software is
 * furnished to do so, subject to the following conditions:
 *
 * The above copyright notice and this permission notice shall be included in all
 * copies or substantial portions of the Software.
 *
 * THE SOFTWARE IS PROVIDED "AS IS", WITHOUT WARRANTY OF ANY KIND, EXPRESS OR
 * IMPLIED, INCLUDING BUT NOT LIMITED TO THE WARRANTIES OF MERCHANTABILITY,
 * FITNESS FOR A PARTICULAR PURPOSE AND NONINFRINGEMENT. IN NO EVENT SHALL THE
 * AUTHORS OR COPYRIGHT HOLDERS BE LIABLE FOR ANY CLAIM, DAMAGES OR OTHER
 * LIABILITY, WHETHER IN AN ACTION OF CONTRACT, TORT OR OTHERWISE, ARISING FROM,
 * OUT OF OR IN CONNECTION WITH THE SOFTWARE OR THE USE OR OTHER DEALINGS IN THE
 * SOFTWARE.
 */

package net.fabricmc.loom;

import java.io.File;
import java.nio.file.Path;
import java.util.ArrayList;
<<<<<<< HEAD
import java.util.Arrays;
import java.util.Collection;
=======
>>>>>>> 2070aeb9
import java.util.Collections;
import java.util.HashSet;
import java.util.LinkedHashSet;
import java.util.List;
import java.util.Set;
<<<<<<< HEAD
import java.util.function.BiPredicate;
import java.util.function.Consumer;
=======
>>>>>>> 2070aeb9
import java.util.function.Function;
import java.util.function.Supplier;
import java.util.stream.Collectors;

import com.google.gson.JsonObject;
import org.cadixdev.lorenz.MappingSet;
import org.cadixdev.mercury.Mercury;
import org.gradle.api.Action;
import org.gradle.api.NamedDomainObjectContainer;
import org.gradle.api.Project;
import org.gradle.api.artifacts.Dependency;
import org.gradle.api.file.ConfigurableFileCollection;
import org.gradle.api.plugins.BasePluginConvention;
import org.jetbrains.annotations.ApiStatus;
<<<<<<< HEAD
import org.gradle.api.plugins.JavaPluginConvention;
import org.gradle.api.tasks.SourceSet;
import org.jetbrains.annotations.Nullable;
=======
>>>>>>> 2070aeb9

import net.fabricmc.loom.api.decompilers.LoomDecompiler;
import net.fabricmc.loom.configuration.LoomDependencyManager;
import net.fabricmc.loom.configuration.ide.RunConfig;
import net.fabricmc.loom.configuration.ide.RunConfigSettings;
import net.fabricmc.loom.configuration.processors.JarProcessor;
import net.fabricmc.loom.configuration.processors.JarProcessorManager;
import net.fabricmc.loom.configuration.providers.MinecraftProvider;
import net.fabricmc.loom.configuration.providers.forge.ForgeProvider;
import net.fabricmc.loom.configuration.providers.forge.ForgeUniversalProvider;
import net.fabricmc.loom.configuration.providers.forge.ForgeUserdevProvider;
import net.fabricmc.loom.configuration.providers.forge.McpConfigProvider;
import net.fabricmc.loom.configuration.providers.forge.PatchProvider;
import net.fabricmc.loom.configuration.providers.forge.SrgProvider;
import net.fabricmc.loom.configuration.providers.mappings.MappingsProvider;
import net.fabricmc.loom.configuration.providers.mappings.MojangMappingsDependency;
import net.fabricmc.loom.configuration.providers.minecraft.MinecraftMappedProvider;
import net.fabricmc.loom.util.function.LazyBool;

public class LoomGradleExtension {
	private static final String FORGE_PROPERTY = "loom.forge";

	public String refmapName;
	public String loaderLaunchMethod;
	public boolean remapMod = true;
	public String customManifest = null;
	public File accessWidener = null;
	public Function<String, Object> intermediaryUrl = mcVer -> "https://maven.fabricmc.net/net/fabricmc/intermediary/" + mcVer + "/intermediary-" + mcVer + "-v2.jar";
	public boolean shareCaches = false;
	@Deprecated
	public String mixinConfig = null; // FORGE: Passed to Minecraft
	public List<String> mixinConfigs = new ArrayList<>(); // FORGE: Passed to Minecraft
	public boolean useFabricMixin = true; // FORGE: Use Fabric Mixin for better refmap resolutions

	private final ConfigurableFileCollection unmappedMods;

	final List<LoomDecompiler> decompilers = new ArrayList<>();
	private final List<JarProcessor> jarProcessors = new ArrayList<>();
	private boolean silentMojangMappingsLicense = false;
	public Boolean generateSrgTiny = null;

	// Not to be set in the build.gradle
	private final Project project;
	private List<String> dataGenMods = new ArrayList<>();
	private LoomDependencyManager dependencyManager;
	private JarProcessorManager jarProcessorManager;
	private JsonObject installerJson;
	private MappingSet[] srcMappingCache = new MappingSet[2];
	private Mercury[] srcMercuryCache = new Mercury[2];
	private final LazyBool forge;
	private Set<File> mixinMappings = Collections.synchronizedSet(new HashSet<>());
	private final List<String> tasksBeforeRun = Collections.synchronizedList(new ArrayList<>());
	public final List<Supplier<SourceSet>> forgeLocalMods = Collections.synchronizedList(new ArrayList<>(Arrays.asList(new Supplier<SourceSet>() {
		@Override
		public SourceSet get() {
			return project.getConvention().getPlugin(JavaPluginConvention.class).getSourceSets().getByName("main");
		}
	})));
	@ApiStatus.Experimental
	public final List<Consumer<RunConfig>> settingsPostEdit = new ArrayList<>();

	private NamedDomainObjectContainer<RunConfigSettings> runConfigs;

	/**
	 * Loom will generate a new genSources task (with a new name, based off of {@link LoomDecompiler#name()})
	 * that uses the specified decompiler instead.
	 */
	public void addDecompiler(LoomDecompiler decompiler) {
		decompilers.add(decompiler);
	}

	/**
	 * Add a transformation over the mapped mc jar.
	 * Adding any jar processor will cause mapped mc jars to be stored per-project so that
	 * different transformation can be applied in different projects.
	 * This means remapping will need to be done individually per-project, which is slower when developing
	 * more than one project using the same minecraft version.
	 */
	public void addJarProcessor(JarProcessor processor) {
		jarProcessors.add(processor);
	}

	public MappingSet getOrCreateSrcMappingCache(int id, Supplier<MappingSet> factory) {
		return srcMappingCache[id] != null ? srcMappingCache[id] : (srcMappingCache[id] = factory.get());
	}

	public Mercury getOrCreateSrcMercuryCache(int id, Supplier<Mercury> factory) {
		return srcMercuryCache[id] != null ? srcMercuryCache[id] : (srcMercuryCache[id] = factory.get());
	}

	public void localMods(Action<SourceSetConsumer> action) {
		if (!isForge()) {
			throw new UnsupportedOperationException("Not running with Forge support.");
		}

		action.execute(new SourceSetConsumer());
	}

	public boolean isDataGenEnabled() {
		return isForge() && !dataGenMods.isEmpty();
	}

	public List<String> getDataGenMods() {
		return dataGenMods;
	}

	public class SourceSetConsumer {
		public void add(Object... sourceSets) {
			for (Object sourceSet : sourceSets) {
				if (sourceSet instanceof SourceSet) {
					forgeLocalMods.add(() -> (SourceSet) sourceSet);
				} else {
					forgeLocalMods.add(() -> project.getConvention().getPlugin(JavaPluginConvention.class).getSourceSets().findByName(String.valueOf(forgeLocalMods)));
				}
			}
		}
	}

	public void dataGen(Action<DataGenConsumer> action) {
		if (!isForge()) {
			throw new UnsupportedOperationException("Not running with Forge support.");
		}

		action.execute(new DataGenConsumer());
	}

	public class DataGenConsumer {
		public void mod(String... modIds) {
			dataGenMods.addAll(Arrays.asList(modIds));

			if (modIds.length > 0 && getRuns().findByName("data") == null) {
				getRuns().create("data", RunConfigSettings::data);
			}
		}
	}

	public void addTaskBeforeRun(String task) {
		this.tasksBeforeRun.add(task);
	}

	public List<String> getTasksBeforeRun() {
		return tasksBeforeRun;
	}

	public void mixinConfig(String config) {
		mixinConfigs.add(config);
	}

	public void silentMojangMappingsLicense() {
		this.silentMojangMappingsLicense = true;
	}

	public boolean isSilentMojangMappingsLicenseEnabled() {
		return silentMojangMappingsLicense;
	}

	public Dependency officialMojangMappings() {
		return new MojangMappingsDependency(project, this);
	}

	public LoomGradleExtension(Project project) {
		this.project = project;
		this.unmappedMods = project.files();
<<<<<<< HEAD
		this.forge = new LazyBool(() -> Boolean.parseBoolean(Objects.toString(project.findProperty(FORGE_PROPERTY))));
		this.runs = project.container(RunConfigSettings.class,
=======
		this.runConfigs = project.container(RunConfigSettings.class,
>>>>>>> 2070aeb9
				baseName -> new RunConfigSettings(project, baseName));
	}

	/**
	 * @see ConfigurableFileCollection#from(Object...)
	 * @deprecated use {@link #getUnmappedModCollection()}{@code .from()} instead
	 */
	@Deprecated
	public void addUnmappedMod(Path file) {
		getUnmappedModCollection().from(file);
	}

	/**
	 * @deprecated use {@link #getUnmappedModCollection()} instead
	 */
	@Deprecated
	public List<Path> getUnmappedMods() {
		return unmappedMods.getFiles().stream()
				.map(File::toPath)
				.collect(Collectors.toList());
	}

	public ConfigurableFileCollection getUnmappedModCollection() {
		return unmappedMods;
	}

	public void setInstallerJson(JsonObject object) {
		this.installerJson = object;
	}

	public JsonObject getInstallerJson() {
		return installerJson;
	}

	public void accessWidener(Object file) {
		this.accessWidener = project.file(file);
	}

	public File getUserCache() {
		File userCache = new File(project.getGradle().getGradleUserHomeDir(), "caches" + File.separator + "fabric-loom");

		if (!userCache.exists()) {
			userCache.mkdirs();
		}

		return userCache;
	}

	public File getRootProjectPersistentCache() {
		File projectCache = new File(project.getRootProject().file(".gradle"), "loom-cache");

		if (!projectCache.exists()) {
			projectCache.mkdirs();
		}

		return projectCache;
	}

	public File getProjectPersistentCache() {
		File projectCache = new File(project.file(".gradle"), "loom-cache");

		if (!projectCache.exists()) {
			projectCache.mkdirs();
		}

		return projectCache;
	}

	public File getRootProjectBuildCache() {
		File projectCache = new File(project.getRootProject().getBuildDir(), "loom-cache");

		if (!projectCache.exists()) {
			projectCache.mkdirs();
		}

		return projectCache;
	}

	public File getProjectBuildCache() {
		File projectCache = new File(project.getBuildDir(), "loom-cache");

		if (!projectCache.exists()) {
			projectCache.mkdirs();
		}

		return projectCache;
	}

	public File getRemappedModCache() {
		File remappedModCache = new File(getRootProjectPersistentCache(), "remapped_mods");

		if (!remappedModCache.exists()) {
			remappedModCache.mkdir();
		}

		return remappedModCache;
	}

	public File getNestedModCache() {
		File nestedModCache = new File(getRootProjectPersistentCache(), "nested_mods");

		if (!nestedModCache.exists()) {
			nestedModCache.mkdir();
		}

		return nestedModCache;
	}

	public File getNativesJarStore() {
		File natives = new File(getUserCache(), "natives/jars");

		if (!natives.exists()) {
			natives.mkdirs();
		}

		return natives;
	}

	public File getNativesDirectory() {
		if (project.hasProperty("fabric.loom.natives.dir")) {
			return new File((String) project.property("fabric.loom.natives.dir"));
		}

		File natives = new File(getUserCache(), "natives/" + getMinecraftProvider().getMinecraftVersion());

		if (!natives.exists()) {
			natives.mkdirs();
		}

		return natives;
	}

	public boolean hasCustomNatives() {
		return project.getProperties().get("fabric.loom.natives.dir") != null;
	}

	public File getDevLauncherConfig() {
		return new File(getProjectPersistentCache(), "launch.cfg");
	}

<<<<<<< HEAD
	@Nullable
	private static Dependency findDependency(Project p, Collection<Configuration> configs, BiPredicate<String, String> groupNameFilter) {
		for (Configuration config : configs) {
			for (Dependency dependency : config.getAllDependencies()) {
				String group = dependency.getGroup();
				String name = dependency.getName();

				if (groupNameFilter.test(group, name)) {
					p.getLogger().debug("Loom findDependency found: " + group + ":" + name + ":" + dependency.getVersion());
					return dependency;
				}
			}
		}

		return null;
	}

	@Nullable
	private <T> T recurseProjects(Function<Project, T> projectTFunction) {
		Project p = this.project;
		T result;

		while (p.getRootProject() != p) {
			if ((result = projectTFunction.apply(p)) != null) {
				return result;
			}

			p = p.getRootProject();
		}

		result = projectTFunction.apply(p);
		return result;
	}

	@Nullable
	private Dependency getMixinDependency() {
		return recurseProjects(p -> {
			Set<Configuration> configs = new LinkedHashSet<>();
			// check compile classpath first
			Configuration possibleCompileClasspath = p.getConfigurations().findByName("compileClasspath");

			if (possibleCompileClasspath != null) {
				configs.add(possibleCompileClasspath);
			}

			// failing that, buildscript
			configs.addAll(p.getBuildscript().getConfigurations());

			return findDependency(p, configs, (group, name) -> {
				if (name.equalsIgnoreCase("mixin") && group.equalsIgnoreCase("org.spongepowered")) {
					return true;
				}

				return name.equalsIgnoreCase("sponge-mixin") && group.equalsIgnoreCase("net.fabricmc");
			});
		});
	}

	@Nullable
	public String getMixinJsonVersion() {
		Dependency dependency = getMixinDependency();

		if (dependency != null) {
			if (dependency.getGroup().equalsIgnoreCase("net.fabricmc")) {
				if (Objects.requireNonNull(dependency.getVersion()).split("\\.").length >= 4) {
					return dependency.getVersion().substring(0, dependency.getVersion().lastIndexOf('.')) + "-SNAPSHOT";
				}
			}

			return dependency.getVersion();
		}

		return null;
	}

=======
>>>>>>> 2070aeb9
	public String getLoaderLaunchMethod() {
		return loaderLaunchMethod != null ? loaderLaunchMethod : "";
	}

	public LoomDependencyManager getDependencyManager() {
		return dependencyManager;
	}

	public PatchProvider getPatchProvider() {
		return getDependencyManager().getProvider(PatchProvider.class);
	}

	public MinecraftProvider getMinecraftProvider() {
		return getDependencyManager().getProvider(MinecraftProvider.class);
	}

	public MinecraftMappedProvider getMinecraftMappedProvider() {
		return getMappingsProvider().mappedProvider;
	}

	public MappingsProvider getMappingsProvider() {
		return getDependencyManager().getProvider(MappingsProvider.class);
	}

	public McpConfigProvider getMcpConfigProvider() {
		return getDependencyManager().getProvider(McpConfigProvider.class);
	}

	public SrgProvider getSrgProvider() {
		return getDependencyManager().getProvider(SrgProvider.class);
	}

	public ForgeUniversalProvider getForgeUniversalProvider() {
		return getDependencyManager().getProvider(ForgeUniversalProvider.class);
	}

	public ForgeUserdevProvider getForgeUserdevProvider() {
		return getDependencyManager().getProvider(ForgeUserdevProvider.class);
	}

	public ForgeProvider getForgeProvider() {
		return getDependencyManager().getProvider(ForgeProvider.class);
	}

	public void setDependencyManager(LoomDependencyManager dependencyManager) {
		this.dependencyManager = dependencyManager;
	}

	public JarProcessorManager getJarProcessorManager() {
		return jarProcessorManager;
	}

	public void setJarProcessorManager(JarProcessorManager jarProcessorManager) {
		this.jarProcessorManager = jarProcessorManager;
	}

	public List<JarProcessor> getJarProcessors() {
		return jarProcessors;
	}

	public String getRefmapName() {
		if (refmapName == null || refmapName.isEmpty()) {
			String defaultRefmapName;

			if (isRootProject()) {
				defaultRefmapName = project.getConvention().getPlugin(BasePluginConvention.class).getArchivesBaseName() + "-refmap.json";
			} else {
				defaultRefmapName = project.getConvention().getPlugin(BasePluginConvention.class).getArchivesBaseName() + "-" + project.getPath().replaceFirst(":", "").replace(':', '_') + "-refmap.json";
			}

			project.getLogger().info("Could not find refmap definition, will be using default name: " + defaultRefmapName);
			refmapName = defaultRefmapName;
		}

		return refmapName;
	}

	public boolean ideSync() {
		return Boolean.parseBoolean(System.getProperty("idea.sync.active", "false"));
	}

	// Ideally this should use maven, but this is a lot easier
	public Function<String, String> getIntermediaryUrl() {
		// Done like this to work around this possibly not being a java string...
		return s -> intermediaryUrl.apply(s).toString();
	}

	public boolean isRootProject() {
		return project.getRootProject() == project;
	}

	public LoomGradleExtension getRootGradleExtension() {
		if (isRootProject()) {
			return this;
		}

		return project.getRootProject().getExtensions().getByType(LoomGradleExtension.class);
	}

	public LoomGradleExtension getSharedGradleExtension() {
		return isShareCaches() ? getRootGradleExtension() : this;
	}

	public boolean isShareCaches() {
		return shareCaches;
	}

	public boolean isForge() {
		return forge.getAsBoolean();
	}

	public boolean shouldGenerateSrgTiny() {
		if (generateSrgTiny != null) {
			return generateSrgTiny;
		}

		return isForge();
	}

	// Creates a new file each time its called, this is then held onto later when remapping the output jar
	// Required as now when using parallel builds the old single file could be written by another sourceset compile task
	public synchronized File getNextMixinMappings() {
		File mixinMapping = new File(getProjectBuildCache(), "mixin-map-" + getMinecraftProvider().getMinecraftVersion() + "-" + getMappingsProvider().mappingsVersion + "." + mixinMappings.size() + ".tiny");
		mixinMappings.add(mixinMapping);
		return mixinMapping;
	}

	public Set<File> getAllMixinMappings() {
		return Collections.unmodifiableSet(mixinMappings);
	}

	public List<LoomDecompiler> getDecompilers() {
		return decompilers;
	}

	@ApiStatus.Experimental
	public void runs(Action<NamedDomainObjectContainer<RunConfigSettings>> action) {
		action.execute(runConfigs);
	}

	@ApiStatus.Experimental
	public NamedDomainObjectContainer<RunConfigSettings> getRunConfigs() {
		return runConfigs;
	}
}<|MERGE_RESOLUTION|>--- conflicted
+++ resolved
@@ -27,21 +27,15 @@
 import java.io.File;
 import java.nio.file.Path;
 import java.util.ArrayList;
-<<<<<<< HEAD
 import java.util.Arrays;
 import java.util.Collection;
-=======
->>>>>>> 2070aeb9
 import java.util.Collections;
 import java.util.HashSet;
 import java.util.LinkedHashSet;
 import java.util.List;
 import java.util.Set;
-<<<<<<< HEAD
 import java.util.function.BiPredicate;
 import java.util.function.Consumer;
-=======
->>>>>>> 2070aeb9
 import java.util.function.Function;
 import java.util.function.Supplier;
 import java.util.stream.Collectors;
@@ -56,12 +50,9 @@
 import org.gradle.api.file.ConfigurableFileCollection;
 import org.gradle.api.plugins.BasePluginConvention;
 import org.jetbrains.annotations.ApiStatus;
-<<<<<<< HEAD
 import org.gradle.api.plugins.JavaPluginConvention;
 import org.gradle.api.tasks.SourceSet;
 import org.jetbrains.annotations.Nullable;
-=======
->>>>>>> 2070aeb9
 
 import net.fabricmc.loom.api.decompilers.LoomDecompiler;
 import net.fabricmc.loom.configuration.LoomDependencyManager;
@@ -225,12 +216,8 @@
 	public LoomGradleExtension(Project project) {
 		this.project = project;
 		this.unmappedMods = project.files();
-<<<<<<< HEAD
 		this.forge = new LazyBool(() -> Boolean.parseBoolean(Objects.toString(project.findProperty(FORGE_PROPERTY))));
-		this.runs = project.container(RunConfigSettings.class,
-=======
 		this.runConfigs = project.container(RunConfigSettings.class,
->>>>>>> 2070aeb9
 				baseName -> new RunConfigSettings(project, baseName));
 	}
 
@@ -371,84 +358,6 @@
 		return new File(getProjectPersistentCache(), "launch.cfg");
 	}
 
-<<<<<<< HEAD
-	@Nullable
-	private static Dependency findDependency(Project p, Collection<Configuration> configs, BiPredicate<String, String> groupNameFilter) {
-		for (Configuration config : configs) {
-			for (Dependency dependency : config.getAllDependencies()) {
-				String group = dependency.getGroup();
-				String name = dependency.getName();
-
-				if (groupNameFilter.test(group, name)) {
-					p.getLogger().debug("Loom findDependency found: " + group + ":" + name + ":" + dependency.getVersion());
-					return dependency;
-				}
-			}
-		}
-
-		return null;
-	}
-
-	@Nullable
-	private <T> T recurseProjects(Function<Project, T> projectTFunction) {
-		Project p = this.project;
-		T result;
-
-		while (p.getRootProject() != p) {
-			if ((result = projectTFunction.apply(p)) != null) {
-				return result;
-			}
-
-			p = p.getRootProject();
-		}
-
-		result = projectTFunction.apply(p);
-		return result;
-	}
-
-	@Nullable
-	private Dependency getMixinDependency() {
-		return recurseProjects(p -> {
-			Set<Configuration> configs = new LinkedHashSet<>();
-			// check compile classpath first
-			Configuration possibleCompileClasspath = p.getConfigurations().findByName("compileClasspath");
-
-			if (possibleCompileClasspath != null) {
-				configs.add(possibleCompileClasspath);
-			}
-
-			// failing that, buildscript
-			configs.addAll(p.getBuildscript().getConfigurations());
-
-			return findDependency(p, configs, (group, name) -> {
-				if (name.equalsIgnoreCase("mixin") && group.equalsIgnoreCase("org.spongepowered")) {
-					return true;
-				}
-
-				return name.equalsIgnoreCase("sponge-mixin") && group.equalsIgnoreCase("net.fabricmc");
-			});
-		});
-	}
-
-	@Nullable
-	public String getMixinJsonVersion() {
-		Dependency dependency = getMixinDependency();
-
-		if (dependency != null) {
-			if (dependency.getGroup().equalsIgnoreCase("net.fabricmc")) {
-				if (Objects.requireNonNull(dependency.getVersion()).split("\\.").length >= 4) {
-					return dependency.getVersion().substring(0, dependency.getVersion().lastIndexOf('.')) + "-SNAPSHOT";
-				}
-			}
-
-			return dependency.getVersion();
-		}
-
-		return null;
-	}
-
-=======
->>>>>>> 2070aeb9
 	public String getLoaderLaunchMethod() {
 		return loaderLaunchMethod != null ? loaderLaunchMethod : "";
 	}
