--- conflicted
+++ resolved
@@ -82,8 +82,6 @@
 				logger.info(output.getName() + " is up to date with " + input.getName());
 			}
 
-<<<<<<< HEAD
-			ModProcessor.acknowledgeMod(input, output, project, modCompileRemapped);
 			dependencies.add(modCompileRemapped.getName(), dependencies.module(remappedNotation));
 
 			Optional<File> sources = artifact.getSources();
@@ -105,24 +103,6 @@
 						logger.info(remappedSources.getName() + " is up to date with " + sources.get().getName());
 					}
 				});
-=======
-			output.setLastModified(input.lastModified());
-		} else {
-			project.getLogger().info(output.getName() + " is up to date with " + input.getName());
-		}
-	}
-
-	private static File findSources(DependencyHandler dependencies, ResolvedArtifact artifact) {
-		@SuppressWarnings ("unchecked")
-		ArtifactResolutionQuery query = dependencies.createArtifactResolutionQuery()//
-				.forComponents(artifact.getId().getComponentIdentifier())//
-				.withArtifacts(JvmLibrary.class, SourcesArtifact.class);
-		for (ComponentArtifactsResult result : query.execute().getResolvedComponents()) {
-			for (ArtifactResult srcArtifact : result.getArtifacts(SourcesArtifact.class)) {
-				if (srcArtifact instanceof ResolvedArtifactResult) {
-					return ((ResolvedArtifactResult) srcArtifact).getFile();
-				}
->>>>>>> 0d5883ee
 			}
 		}
 	}
