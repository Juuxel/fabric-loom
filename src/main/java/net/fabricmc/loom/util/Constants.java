--- conflicted
+++ resolved
@@ -53,16 +53,9 @@
 	public static final String MINECRAFT_INTERMEDIARY = "minecraftIntermediary";
 	public static final String MINECRAFT_NAMED = "minecraftNamed";
 	public static final String MINECRAFT_LINEMAPPED = "minecraftLinemapped";
-<<<<<<< HEAD
 	public static final String MAPPINGS_RAW = "mappings";
 	public static final String MAPPINGS = "mappingsNative";
 
 	public static final String MIXIN_COMPILE_EXTENSIONS_VERSION = "0.1.1.1";
-=======
-	public static final String MAPPINGS = "mappings";
-	public static final String MAPPINGS_FINAL = "mappingsFinal";
-
-	public static final String MIXIN_COMPILE_EXTENSIONS_VERSION = "0.3.0.4";
 	public static final String DEV_LAUNCH_INJECTOR_VERSION = "0.1.0+build.3";
->>>>>>> 705754de
 }