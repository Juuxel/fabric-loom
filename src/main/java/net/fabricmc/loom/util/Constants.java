/*
 * This file is part of fabric-loom, licensed under the MIT License (MIT).
 *
 * Copyright (c) 2016, 2017, 2018 FabricMC
 *
 * Permission is hereby granted, free of charge, to any person obtaining a copy
 * of this software and associated documentation files (the "Software"), to deal
 * in the Software without restriction, including without limitation the rights
 * to use, copy, modify, merge, publish, distribute, sublicense, and/or sell
 * copies of the Software, and to permit persons to whom the Software is
 * furnished to do so, subject to the following conditions:
 *
 * The above copyright notice and this permission notice shall be included in all
 * copies or substantial portions of the Software.
 *
 * THE SOFTWARE IS PROVIDED "AS IS", WITHOUT WARRANTY OF ANY KIND, EXPRESS OR
 * IMPLIED, INCLUDING BUT NOT LIMITED TO THE WARRANTIES OF MERCHANTABILITY,
 * FITNESS FOR A PARTICULAR PURPOSE AND NONINFRINGEMENT. IN NO EVENT SHALL THE
 * AUTHORS OR COPYRIGHT HOLDERS BE LIABLE FOR ANY CLAIM, DAMAGES OR OTHER
 * LIABILITY, WHETHER IN AN ACTION OF CONTRACT, TORT OR OTHERWISE, ARISING FROM,
 * OUT OF OR IN CONNECTION WITH THE SOFTWARE OR THE USE OR OTHER DEALINGS IN THE
 * SOFTWARE.
 */

package net.fabricmc.loom.util;

import java.util.List;

import com.google.common.collect.ImmutableList;
import org.gradle.api.plugins.JavaPlugin;
import org.objectweb.asm.Opcodes;

import net.fabricmc.loom.configuration.RemappedConfigurationEntry;
import net.fabricmc.loom.util.gradle.GradleSupport;

public class Constants {
	public static final String LIBRARIES_BASE = "https://libraries.minecraft.net/";
	public static final String RESOURCES_BASE = "http://resources.download.minecraft.net/";
	public static final String VERSION_MANIFESTS = "https://launchermeta.mojang.com/mc/game/version_manifest_v2.json";

	public static final String SYSTEM_ARCH = System.getProperty("os.arch").equals("64") ? "64" : "32";

	public static final int ASM_VERSION = Opcodes.ASM9;

	private static final List<RemappedConfigurationEntry> LEGACY_MOD_COMPILE_ENTRIES = ImmutableList.of(
			new RemappedConfigurationEntry("modCompile", Configurations.COMPILE, true, "compile"),
			new RemappedConfigurationEntry("modApi", JavaPlugin.API_CONFIGURATION_NAME, true, "compile"),
			new RemappedConfigurationEntry("modImplementation", JavaPlugin.IMPLEMENTATION_CONFIGURATION_NAME, true, "runtime"),
			new RemappedConfigurationEntry("modRuntime", JavaPlugin.RUNTIME_ONLY_CONFIGURATION_NAME, false, ""),
			new RemappedConfigurationEntry("modCompileOnly", JavaPlugin.COMPILE_ONLY_CONFIGURATION_NAME, true, "")
	);

	private static final List<RemappedConfigurationEntry> MODERN_MOD_COMPILE_ENTRIES = ImmutableList.of(
			new RemappedConfigurationEntry("modApi", JavaPlugin.API_CONFIGURATION_NAME, true, "compile"),
			new RemappedConfigurationEntry("modImplementation", JavaPlugin.IMPLEMENTATION_CONFIGURATION_NAME, true, "runtime"),
			new RemappedConfigurationEntry("modRuntime", JavaPlugin.RUNTIME_ONLY_CONFIGURATION_NAME, false, ""),
			new RemappedConfigurationEntry("modCompileOnly", JavaPlugin.COMPILE_ONLY_CONFIGURATION_NAME, true, "")
	);

	public static final List<RemappedConfigurationEntry> MOD_COMPILE_ENTRIES = GradleSupport.IS_GRADLE_7_OR_NEWER ? MODERN_MOD_COMPILE_ENTRIES : LEGACY_MOD_COMPILE_ENTRIES;

	private Constants() {
	}

	/**
	 * Constants related to configurations.
	 */
	public static final class Configurations {
		public static final String MOD_COMPILE_CLASSPATH = "modCompileClasspath";
		public static final String MOD_COMPILE_CLASSPATH_MAPPED = "modCompileClasspathMapped";
		public static final String INCLUDE = "include";
		public static final String MINECRAFT = "minecraft";
		public static final String MINECRAFT_DEPENDENCIES = "minecraftLibraries";
		public static final String MINECRAFT_REMAP_CLASSPATH = "minecraftRemapClasspath";
		public static final String MINECRAFT_NAMED = "minecraftNamed";
		public static final String MAPPINGS = "mappings";
		public static final String MAPPINGS_FINAL = "mappingsFinal";
		public static final String LOADER_DEPENDENCIES = "loaderLibraries";
<<<<<<< HEAD
		public static final String SRG = "srg";
		public static final String MCP_CONFIG = "mcp";
		public static final String FORGE = "forge";
		public static final String FORGE_USERDEV = "forgeUserdev";
		public static final String FORGE_INSTALLER = "forgeInstaller";
		public static final String FORGE_UNIVERSAL = "forgeUniversal";
		public static final String FORGE_DEPENDENCIES = "forgeDependencies";
=======
		@Deprecated // Not to be used in gradle 7+
		public static final String COMPILE = "compile";
>>>>>>> 47097c65

		private Configurations() {
		}
	}

	/**
	 * Constants related to dependencies.
	 */
	public static final class Dependencies {
		public static final String MIXIN_COMPILE_EXTENSIONS = "net.fabricmc:fabric-mixin-compile-extensions:";
		public static final String DEV_LAUNCH_INJECTOR = "net.fabricmc:dev-launch-injector:";
		public static final String TERMINAL_CONSOLE_APPENDER = "net.minecrell:terminalconsoleappender:";
		public static final String JETBRAINS_ANNOTATIONS = "org.jetbrains:annotations:";
		public static final String JAVAX_ANNOTATIONS = "com.google.code.findbugs:jsr305:"; // I hate that I have to add these.

		private Dependencies() {
		}

		/**
		 * Constants for versions of dependencies.
		 */
		public static final class Versions {
			public static final String MIXIN_COMPILE_EXTENSIONS = "0.3.2.6";
			public static final String DEV_LAUNCH_INJECTOR = "0.2.1+build.8";
			public static final String TERMINAL_CONSOLE_APPENDER = "1.2.0";
			public static final String JETBRAINS_ANNOTATIONS = "19.0.0";
			public static final String JAVAX_ANNOTATIONS = "3.0.2";

			private Versions() {
			}
		}
	}

	public static final class MixinArguments {
		public static final String IN_MAP_FILE_NAMED_INTERMEDIARY = "inMapFileNamedIntermediary";
		public static final String OUT_MAP_FILE_NAMED_INTERMEDIARY = "outMapFileNamedIntermediary";
		public static final String OUT_REFMAP_FILE = "outRefMapFile";
		public static final String DEFAULT_OBFUSCATION_ENV = "defaultObfuscationEnv";

		private MixinArguments() {
		}
	}

	public static final class LaunchWrapper {
		public static final String DEFAULT_FABRIC_CLIENT_TWEAKER = "net.fabricmc.loader.launch.FabricClientTweaker";
		public static final String DEFAULT_FABRIC_SERVER_TWEAKER = "net.fabricmc.loader.launch.FabricServerTweaker";

		private LaunchWrapper() {
		}
	}
}<|MERGE_RESOLUTION|>--- conflicted
+++ resolved
@@ -76,7 +76,6 @@
 		public static final String MAPPINGS = "mappings";
 		public static final String MAPPINGS_FINAL = "mappingsFinal";
 		public static final String LOADER_DEPENDENCIES = "loaderLibraries";
-<<<<<<< HEAD
 		public static final String SRG = "srg";
 		public static final String MCP_CONFIG = "mcp";
 		public static final String FORGE = "forge";
@@ -84,10 +83,8 @@
 		public static final String FORGE_INSTALLER = "forgeInstaller";
 		public static final String FORGE_UNIVERSAL = "forgeUniversal";
 		public static final String FORGE_DEPENDENCIES = "forgeDependencies";
-=======
 		@Deprecated // Not to be used in gradle 7+
 		public static final String COMPILE = "compile";
->>>>>>> 47097c65
 
 		private Configurations() {
 		}
