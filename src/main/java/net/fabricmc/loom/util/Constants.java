--- conflicted
+++ resolved
@@ -64,16 +64,13 @@
 		public static final String MINECRAFT_NAMED = "minecraftNamed";
 		public static final String MAPPINGS = "mappings";
 		public static final String MAPPINGS_FINAL = "mappingsFinal";
-<<<<<<< HEAD
 		public static final String MCP_CONFIG = "mcp";
 		public static final String FORGE = "forge";
 		public static final String FORGE_USERDEV = "forgeUserdev";
 		public static final String FORGE_INSTALLER = "forgeInstaller";
 		public static final String FORGE_UNIVERSAL = "forgeUniversal";
 		public static final String FORGE_DEPENDENCIES = "forgeDependencies";
-=======
 		public static final String LOADER_DEPENDENCIES = "loaderLibraries";
->>>>>>> 9de836b2
 
 		private Configurations() {
 		}
