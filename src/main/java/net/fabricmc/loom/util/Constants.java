/*
 * This file is part of fabric-loom, licensed under the MIT License (MIT).
 *
 * Copyright (c) 2016, 2017, 2018 FabricMC
 *
 * Permission is hereby granted, free of charge, to any person obtaining a copy
 * of this software and associated documentation files (the "Software"), to deal
 * in the Software without restriction, including without limitation the rights
 * to use, copy, modify, merge, publish, distribute, sublicense, and/or sell
 * copies of the Software, and to permit persons to whom the Software is
 * furnished to do so, subject to the following conditions:
 *
 * The above copyright notice and this permission notice shall be included in all
 * copies or substantial portions of the Software.
 *
 * THE SOFTWARE IS PROVIDED "AS IS", WITHOUT WARRANTY OF ANY KIND, EXPRESS OR
 * IMPLIED, INCLUDING BUT NOT LIMITED TO THE WARRANTIES OF MERCHANTABILITY,
 * FITNESS FOR A PARTICULAR PURPOSE AND NONINFRINGEMENT. IN NO EVENT SHALL THE
 * AUTHORS OR COPYRIGHT HOLDERS BE LIABLE FOR ANY CLAIM, DAMAGES OR OTHER
 * LIABILITY, WHETHER IN AN ACTION OF CONTRACT, TORT OR OTHERWISE, ARISING FROM,
 * OUT OF OR IN CONNECTION WITH THE SOFTWARE OR THE USE OR OTHER DEALINGS IN THE
 * SOFTWARE.
 */

package net.fabricmc.loom.util;

import java.util.List;

import com.google.common.collect.ImmutableList;

import net.fabricmc.loom.dependencies.RemappedConfigurationEntry;

public class Constants {
	public static final String DEFAULT_FABRIC_CLIENT_TWEAKER = "net.fabricmc.loader.launch.FabricClientTweaker";
	public static final String DEFAULT_FABRIC_SERVER_TWEAKER = "net.fabricmc.loader.launch.FabricServerTweaker";

	public static final String LIBRARIES_BASE = "https://libraries.minecraft.net/";
	public static final String RESOURCES_BASE = "http://resources.download.minecraft.net/";

	public static final String SYSTEM_ARCH = System.getProperty("os.arch").equals("64") ? "64" : "32";

	public static final String MOD_COMPILE_CLASSPATH = "modCompileClasspath";
	public static final String MOD_COMPILE_CLASSPATH_MAPPED = "modCompileClasspathMapped";
	public static final List<RemappedConfigurationEntry> MOD_COMPILE_ENTRIES = ImmutableList.of(
			new RemappedConfigurationEntry("modCompile", "compile", true, "compile"),
			new RemappedConfigurationEntry("modApi", "api", true, "compile"),
			new RemappedConfigurationEntry("modImplementation", "implementation", true, "runtime"),
			new RemappedConfigurationEntry("modRuntime", "runtimeOnly", false, ""),
			new RemappedConfigurationEntry("modCompileOnly", "compileOnly", true, "")
	);

	public static final String INCLUDE = "include";
	public static final String MINECRAFT = "minecraft";
	public static final String MINECRAFT_LIBRARIES = "minecraftInducedLibraries";
	public static final String MINECRAFT_DEPENDENCIES = "minecraftLibraries";
	public static final String MINECRAFT_INTERMEDIARY = "minecraftIntermediary";
	public static final String MINECRAFT_NAMED = "minecraftNamed";
	public static final String MINECRAFT_LINEMAPPED = "minecraftLinemapped";
	public static final String MAPPINGS_RAW = "mappings";
	public static final String MAPPINGS = "mappingsNative";

	public static final String MIXIN_COMPILE_EXTENSIONS_VERSION = "0.3.0.4";
	public static final String DEV_LAUNCH_INJECTOR_VERSION = "0.2.0+build.6";
<<<<<<< HEAD
	public static final String TERMINAL_CONSOLE_APPENDER_VERSION = "1.2.0";
=======
>>>>>>> 7c254f1a
}<|MERGE_RESOLUTION|>--- conflicted
+++ resolved
@@ -61,8 +61,5 @@
 
 	public static final String MIXIN_COMPILE_EXTENSIONS_VERSION = "0.3.0.4";
 	public static final String DEV_LAUNCH_INJECTOR_VERSION = "0.2.0+build.6";
-<<<<<<< HEAD
 	public static final String TERMINAL_CONSOLE_APPENDER_VERSION = "1.2.0";
-=======
->>>>>>> 7c254f1a
 }