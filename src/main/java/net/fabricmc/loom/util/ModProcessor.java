--- conflicted
+++ resolved
@@ -34,11 +34,7 @@
 import net.fabricmc.tinyremapper.TinyRemapper;
 import org.apache.commons.io.IOUtils;
 import org.gradle.api.Project;
-<<<<<<< HEAD
-=======
 import org.gradle.api.artifacts.Configuration;
-import org.gradle.internal.impldep.aQute.lib.strings.Strings;
->>>>>>> 565d01b7
 import org.zeroturnaround.zip.ZipUtil;
 import org.zeroturnaround.zip.commons.FileUtils;
 import org.zeroturnaround.zip.transform.StringZipEntryTransformer;
@@ -185,13 +181,10 @@
 		if(!output.exists()){
 			throw new RuntimeException("Failed to remap JAR to " + toM + " file not found: " + output.getAbsolutePath());
 		}
-<<<<<<< HEAD
 
 		if (AccessTransformerHelper.deobfATs(remapper, output)) {
 			project.getLogger().info("Found and remapped access transformer in " + input.getName());
 		}
-=======
->>>>>>> 565d01b7
 	}
 
 	static void readInstallerJson(File file, Project project){
