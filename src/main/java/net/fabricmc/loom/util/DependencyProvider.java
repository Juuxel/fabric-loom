/*
 * This file is part of fabric-loom, licensed under the MIT License (MIT).
 *
 * Copyright (c) 2016, 2017, 2018 FabricMC
 *
 * Permission is hereby granted, free of charge, to any person obtaining a copy
 * of this software and associated documentation files (the "Software"), to deal
 * in the Software without restriction, including without limitation the rights
 * to use, copy, modify, merge, publish, distribute, sublicense, and/or sell
 * copies of the Software, and to permit persons to whom the Software is
 * furnished to do so, subject to the following conditions:
 *
 * The above copyright notice and this permission notice shall be included in all
 * copies or substantial portions of the Software.
 *
 * THE SOFTWARE IS PROVIDED "AS IS", WITHOUT WARRANTY OF ANY KIND, EXPRESS OR
 * IMPLIED, INCLUDING BUT NOT LIMITED TO THE WARRANTIES OF MERCHANTABILITY,
 * FITNESS FOR A PARTICULAR PURPOSE AND NONINFRINGEMENT. IN NO EVENT SHALL THE
 * AUTHORS OR COPYRIGHT HOLDERS BE LIABLE FOR ANY CLAIM, DAMAGES OR OTHER
 * LIABILITY, WHETHER IN AN ACTION OF CONTRACT, TORT OR OTHERWISE, ARISING FROM,
 * OUT OF OR IN CONNECTION WITH THE SOFTWARE OR THE USE OR OTHER DEALINGS IN THE
 * SOFTWARE.
 */

package net.fabricmc.loom.util;

<<<<<<< HEAD
import com.google.common.collect.Iterables;
import com.google.gson.Gson;
import com.google.gson.JsonObject;

import net.fabricmc.loom.LoomGradleExtension;
import net.fabricmc.loom.YarnGithubResolver.GithubDependency;

=======
import java.io.File;
import java.nio.charset.StandardCharsets;
import java.util.Comparator;
import java.util.HashMap;
import java.util.List;
import java.util.Map;
import java.util.Optional;
import java.util.Set;
import java.util.function.Consumer;
import java.util.stream.Collectors;

import com.google.common.collect.Iterables;
import com.google.gson.Gson;
import com.google.gson.JsonObject;
>>>>>>> 705754de
import org.apache.commons.io.FilenameUtils;

import org.gradle.api.Project;
import org.gradle.api.artifacts.Configuration;
import org.gradle.api.artifacts.Dependency;
import org.gradle.api.artifacts.ResolvedDependency;
import org.gradle.api.artifacts.SelfResolvingDependency;
<<<<<<< HEAD

import org.zeroturnaround.zip.ZipUtil;

import java.io.File;
import java.nio.charset.StandardCharsets;
import java.util.Comparator;
import java.util.List;
import java.util.Optional;
import java.util.Set;
import java.util.function.Consumer;
import java.util.stream.Collectors;
=======
import org.zeroturnaround.zip.ZipUtil;

import net.fabricmc.loom.LoomGradleExtension;
>>>>>>> 705754de

public abstract class DependencyProvider {
	private LoomDependencyManager dependencyManager;

	public abstract void provide(DependencyInfo dependency, Project project, LoomGradleExtension extension, Consumer<Runnable> postPopulationScheduler) throws Exception;

	public abstract String getTargetConfig();

	public void addDependency(Object object, Project project) {
		addDependency(object, project, "compile");
	}

	public void addDependency(Object object, Project project, String target) {
		if (object instanceof File) {
			object = project.files(object);
		}

		project.getDependencies().add(target, object);
	}

	public void register(LoomDependencyManager dependencyManager) {
		this.dependencyManager = dependencyManager;
	}

	public LoomDependencyManager getDependencyManager() {
		return dependencyManager;
	}

	public static class DependencyInfo {
		final Project project;
		final Dependency dependency;
		final Configuration sourceConfiguration;

		public static DependencyInfo create(Project project, Dependency dependency, Configuration sourceConfiguration) {
			if (dependency instanceof SelfResolvingDependency) {
				if (dependency instanceof GithubDependency) {
					return new ConcreteDependencyInfo(project, (GithubDependency) dependency, sourceConfiguration);
				} else {
					return ConcreteDependencyInfo.create(project, (SelfResolvingDependency) dependency, sourceConfiguration);
				}
			} else {
				return new DependencyInfo(project, dependency, sourceConfiguration);
			}
		}

		private DependencyInfo(Project project, Dependency dependency, Configuration sourceConfiguration) {
			this.project = project;
			this.dependency = dependency;
			this.sourceConfiguration = sourceConfiguration;
		}

		public Dependency getDependency() {
			return dependency;
		}

		public String getResolvedVersion() {
			for (ResolvedDependency rd : sourceConfiguration.getResolvedConfiguration().getFirstLevelModuleDependencies()) {
				if (rd.getModuleGroup().equals(dependency.getGroup()) && rd.getModuleName().equals(dependency.getName())) {
					return rd.getModuleVersion();
				}
			}

			return dependency.getVersion();
		}

		public Configuration getSourceConfiguration() {
			return sourceConfiguration;
		}

		public Set<File> resolve() {
			return sourceConfiguration.files(dependency);
		}

		public Optional<File> resolveFile() {
			Set<File> files = resolve();

			if (files.isEmpty()) {
				return Optional.empty();
			} else if (files.size() > 1) {
				StringBuilder builder = new StringBuilder(this.toString());
				builder.append(" resolves to more than one file:");

				for (File f : files) {
					builder.append("\n\t-").append(f.getAbsolutePath());
				}

				throw new RuntimeException(builder.toString());
			} else {
				return files.stream().findFirst();
			}
		}

		@Override
		public String toString() {
			return getDepString();
		}

<<<<<<< HEAD
		public String getFullName() {
			return dependency.getGroup() + '.' + dependency.getName();
		}

		public String getDepString(){
=======
		public String getDepString() {
>>>>>>> 705754de
			return dependency.getGroup() + ":" + dependency.getName() + ":" + dependency.getVersion();
		}

		public String getResolvedDepString() {
			return dependency.getGroup() + ":" + dependency.getName() + ":" + getResolvedVersion();
		}
	}

<<<<<<< HEAD
	public static class ConcreteDependencyInfo extends DependencyInfo {
		protected final String group, name, version;
=======
	public static class FileDependencyInfo extends DependencyInfo {
		protected final Map<String, File> classifierToFile = new HashMap<>();
		protected final String group, name, version;

		FileDependencyInfo(Project project, SelfResolvingDependency dependency, Configuration configuration) {
			super(project, dependency, configuration);
>>>>>>> 705754de

		static ConcreteDependencyInfo create(Project project, SelfResolvingDependency dependency, Configuration configuration) {
			Set<File> files = dependency.resolve();

			File root;
			switch (files.size()) {
			case 0: //Don't think Gradle would ever let you do this
				throw new IllegalStateException("Empty dependency?");

			case 1: //Single file dependency
				root = Iterables.getOnlyElement(files);
				break;

			default: //File collection, try work out the classifiers
				List<File> sortedFiles = files.stream().sorted(Comparator.comparing(File::getName, Comparator.comparingInt(String::length))).collect(Collectors.toList());
				//First element in sortedFiles is the one with the shortest name, we presume all the others are different classifier types of this
				File shortest = sortedFiles.remove(0);
				String shortestName = FilenameUtils.removeExtension(shortest.getName()); //name.jar -> name

				if (sortedFiles.stream().map(File::getName).anyMatch(name -> !name.startsWith(shortestName))) {
					//If there is another file which doesn't start with the same name as the presumed classifier-less one we're out of our depth
					throw new IllegalArgumentException("Unable to resolve classifiers for " + dependency + " (failed to sort " + files + ')');
				}

				//We appear to be right, therefore this is the normal dependency file we want
<<<<<<< HEAD
				root = shortest;
			}

			String name, version;
			if ("jar".equals(FilenameUtils.getExtension(root.getName())) && ZipUtil.containsEntry(root, "fabric.mod.json")) {
				//It's a Fabric mod, see how much we can extract out
				JsonObject json = new Gson().fromJson(new String(ZipUtil.unpackEntry(root, "fabric.mod.json"), StandardCharsets.UTF_8), JsonObject.class);
				if (json == null || !json.has("id") || !json.has("version")) throw new IllegalArgumentException("Invalid Fabric mod jar: " + root + " (malformed json: " + json + ')');
=======
				classifierToFile.put("", shortest);
				int start = shortestName.length();

				for (File file : sortedFiles) {
					//Now we just have to work out what classifier type the other files are, this shouldn't even return an empty string
					String classifier = FilenameUtils.removeExtension(file.getName()).substring(start);

					//The classifier could well be separated with a dash (thing name.jar and name-sources.jar), we don't want that leading dash
					if (classifierToFile.put(classifier.charAt(0) == '-' ? classifier.substring(1) : classifier, file) != null) {
						throw new InvalidUserDataException("Duplicate classifiers for " + this + " (\"" + file.getName().substring(start) + "\" in " + files + ')');
					}
				}
			}

			if (dependency.getGroup() != null && dependency.getVersion() != null) {
				group = dependency.getGroup();
				name = dependency.getName();
				version = dependency.getVersion();
			} else {
				group = "net.fabricmc.synthetic";
				File root = classifierToFile.get(""); //We've built the classifierToFile map, now to try find a name and version for our dependency

				if ("jar".equals(FilenameUtils.getExtension(root.getName())) && ZipUtil.containsEntry(root, "fabric.mod.json")) {
					//It's a Fabric mod, see how much we can extract out
					JsonObject json = new Gson().fromJson(new String(ZipUtil.unpackEntry(root, "fabric.mod.json"), StandardCharsets.UTF_8), JsonObject.class);
>>>>>>> 705754de

					if (json == null || !json.has("id") || !json.has("version")) {
						throw new IllegalArgumentException("Invalid Fabric mod jar: " + root + " (malformed json: " + json + ')');
					}

					if (json.has("name")) { //Go for the name field if it's got one
						name = json.get("name").getAsString();
					} else {
						name = json.get("id").getAsString();
					}

					version = json.get("version").getAsString();
				} else {
					//Not a Fabric mod, just have to make something up
					name = FilenameUtils.removeExtension(root.getName());
					version = "1.0";
				}
<<<<<<< HEAD
				version = json.get("version").getAsString();
			} else {
				//Not a Fabric mod, just have to make something up
				name = FilenameUtils.removeExtension(root.getName());

				int split = name.indexOf('-');
				if (split > 0) {
					project.getLogger().debug("Inferring versioning from file dependency: " + root);

					name = name.substring(0, split);
					version = name.substring(split + 1);

					project.getLogger().debug("Read dependency as " + name + '-' + version + " (from split point " + split + ')');
				} else {
					project.getLogger().warn("Unable to infer versioning from file dependency: " + root);
					project.getLogger().warn("Renaming the file to the format \"name-version." + FilenameUtils.getExtension(name) + "\" would be advisable");

					version = "1.0";
				}
=======
>>>>>>> 705754de
			}

			return new ConcreteDependencyInfo(project, dependency, configuration, "net.fabricmc.synthetic", name, version);
		}

		ConcreteDependencyInfo(Project project, GithubDependency dependency, Configuration configuration) {
			this(project, dependency, configuration, dependency.getGroup(), dependency.getName(), dependency.getVersion());
		}

		private ConcreteDependencyInfo(Project project, Dependency dependency, Configuration configuration, String group, String name, String version) {
			super(project, dependency, configuration);

			this.group = group;
			this.name = name;
			this.version = version;
		}

		@Override
		public String getResolvedVersion() {
			return version;
		}

		@Override
		public String getFullName() {
			return group + '.' + name;
		}

		@Override
		public String getDepString() {
			return group + ':' + name + ':' + version;
		}

		@Override
		public String getResolvedDepString() {
			return getDepString();
		}
	}
}<|MERGE_RESOLUTION|>--- conflicted
+++ resolved
@@ -24,41 +24,6 @@
 
 package net.fabricmc.loom.util;
 
-<<<<<<< HEAD
-import com.google.common.collect.Iterables;
-import com.google.gson.Gson;
-import com.google.gson.JsonObject;
-
-import net.fabricmc.loom.LoomGradleExtension;
-import net.fabricmc.loom.YarnGithubResolver.GithubDependency;
-
-=======
-import java.io.File;
-import java.nio.charset.StandardCharsets;
-import java.util.Comparator;
-import java.util.HashMap;
-import java.util.List;
-import java.util.Map;
-import java.util.Optional;
-import java.util.Set;
-import java.util.function.Consumer;
-import java.util.stream.Collectors;
-
-import com.google.common.collect.Iterables;
-import com.google.gson.Gson;
-import com.google.gson.JsonObject;
->>>>>>> 705754de
-import org.apache.commons.io.FilenameUtils;
-
-import org.gradle.api.Project;
-import org.gradle.api.artifacts.Configuration;
-import org.gradle.api.artifacts.Dependency;
-import org.gradle.api.artifacts.ResolvedDependency;
-import org.gradle.api.artifacts.SelfResolvingDependency;
-<<<<<<< HEAD
-
-import org.zeroturnaround.zip.ZipUtil;
-
 import java.io.File;
 import java.nio.charset.StandardCharsets;
 import java.util.Comparator;
@@ -67,11 +32,21 @@
 import java.util.Set;
 import java.util.function.Consumer;
 import java.util.stream.Collectors;
-=======
+
+import com.google.common.collect.Iterables;
+import com.google.gson.Gson;
+import com.google.gson.JsonObject;
+import org.apache.commons.io.FilenameUtils;
+
+import org.gradle.api.Project;
+import org.gradle.api.artifacts.Configuration;
+import org.gradle.api.artifacts.Dependency;
+import org.gradle.api.artifacts.ResolvedDependency;
+import org.gradle.api.artifacts.SelfResolvingDependency;
 import org.zeroturnaround.zip.ZipUtil;
 
 import net.fabricmc.loom.LoomGradleExtension;
->>>>>>> 705754de
+import net.fabricmc.loom.YarnGithubResolver.GithubDependency;
 
 public abstract class DependencyProvider {
 	private LoomDependencyManager dependencyManager;
@@ -169,15 +144,11 @@
 			return getDepString();
 		}
 
-<<<<<<< HEAD
 		public String getFullName() {
 			return dependency.getGroup() + '.' + dependency.getName();
 		}
 
-		public String getDepString(){
-=======
 		public String getDepString() {
->>>>>>> 705754de
 			return dependency.getGroup() + ":" + dependency.getName() + ":" + dependency.getVersion();
 		}
 
@@ -186,17 +157,8 @@
 		}
 	}
 
-<<<<<<< HEAD
 	public static class ConcreteDependencyInfo extends DependencyInfo {
 		protected final String group, name, version;
-=======
-	public static class FileDependencyInfo extends DependencyInfo {
-		protected final Map<String, File> classifierToFile = new HashMap<>();
-		protected final String group, name, version;
-
-		FileDependencyInfo(Project project, SelfResolvingDependency dependency, Configuration configuration) {
-			super(project, dependency, configuration);
->>>>>>> 705754de
 
 		static ConcreteDependencyInfo create(Project project, SelfResolvingDependency dependency, Configuration configuration) {
 			Set<File> files = dependency.resolve();
@@ -212,6 +174,7 @@
 
 			default: //File collection, try work out the classifiers
 				List<File> sortedFiles = files.stream().sorted(Comparator.comparing(File::getName, Comparator.comparingInt(String::length))).collect(Collectors.toList());
+
 				//First element in sortedFiles is the one with the shortest name, we presume all the others are different classifier types of this
 				File shortest = sortedFiles.remove(0);
 				String shortestName = FilenameUtils.removeExtension(shortest.getName()); //name.jar -> name
@@ -222,7 +185,6 @@
 				}
 
 				//We appear to be right, therefore this is the normal dependency file we want
-<<<<<<< HEAD
 				root = shortest;
 			}
 
@@ -231,51 +193,12 @@
 				//It's a Fabric mod, see how much we can extract out
 				JsonObject json = new Gson().fromJson(new String(ZipUtil.unpackEntry(root, "fabric.mod.json"), StandardCharsets.UTF_8), JsonObject.class);
 				if (json == null || !json.has("id") || !json.has("version")) throw new IllegalArgumentException("Invalid Fabric mod jar: " + root + " (malformed json: " + json + ')');
-=======
-				classifierToFile.put("", shortest);
-				int start = shortestName.length();
-
-				for (File file : sortedFiles) {
-					//Now we just have to work out what classifier type the other files are, this shouldn't even return an empty string
-					String classifier = FilenameUtils.removeExtension(file.getName()).substring(start);
-
-					//The classifier could well be separated with a dash (thing name.jar and name-sources.jar), we don't want that leading dash
-					if (classifierToFile.put(classifier.charAt(0) == '-' ? classifier.substring(1) : classifier, file) != null) {
-						throw new InvalidUserDataException("Duplicate classifiers for " + this + " (\"" + file.getName().substring(start) + "\" in " + files + ')');
-					}
-				}
-			}
-
-			if (dependency.getGroup() != null && dependency.getVersion() != null) {
-				group = dependency.getGroup();
-				name = dependency.getName();
-				version = dependency.getVersion();
-			} else {
-				group = "net.fabricmc.synthetic";
-				File root = classifierToFile.get(""); //We've built the classifierToFile map, now to try find a name and version for our dependency
-
-				if ("jar".equals(FilenameUtils.getExtension(root.getName())) && ZipUtil.containsEntry(root, "fabric.mod.json")) {
-					//It's a Fabric mod, see how much we can extract out
-					JsonObject json = new Gson().fromJson(new String(ZipUtil.unpackEntry(root, "fabric.mod.json"), StandardCharsets.UTF_8), JsonObject.class);
->>>>>>> 705754de
-
-					if (json == null || !json.has("id") || !json.has("version")) {
-						throw new IllegalArgumentException("Invalid Fabric mod jar: " + root + " (malformed json: " + json + ')');
-					}
-
-					if (json.has("name")) { //Go for the name field if it's got one
-						name = json.get("name").getAsString();
-					} else {
-						name = json.get("id").getAsString();
-					}
-
-					version = json.get("version").getAsString();
+
+				if (json.has("name")) {//Go for the name field if it's got one
+					name = json.get("name").getAsString();
 				} else {
-					//Not a Fabric mod, just have to make something up
-					name = FilenameUtils.removeExtension(root.getName());
-					version = "1.0";
-				}
-<<<<<<< HEAD
+					name = json.get("id").getAsString();
+				}
 				version = json.get("version").getAsString();
 			} else {
 				//Not a Fabric mod, just have to make something up
@@ -295,8 +218,6 @@
 
 					version = "1.0";
 				}
-=======
->>>>>>> 705754de
 			}
 
 			return new ConcreteDependencyInfo(project, dependency, configuration, "net.fabricmc.synthetic", name, version);
