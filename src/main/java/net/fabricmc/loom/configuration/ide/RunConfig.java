--- conflicted
+++ resolved
@@ -24,6 +24,7 @@
 
 package net.fabricmc.loom.configuration.ide;
 
+import java.io.File;
 import java.io.IOException;
 import java.io.InputStream;
 import java.nio.charset.StandardCharsets;
@@ -124,12 +125,7 @@
 	private static void populate(Project project, LoomGradleExtension extension, RunConfig runConfig, String mode) {
 		runConfig.configName += extension.isRootProject() ? "" : " (" + project.getPath() + ")";
 		runConfig.eclipseProjectName = project.getExtensions().getByType(EclipseModel.class).getProject().getName();
-<<<<<<< HEAD
-		runConfig.ideaModuleName = getIdeaModuleName(project);
 		runConfig.vscodeProjectName = extension.isRootProject() ? "" : project.getPath();
-		runConfig.runDir = "file://$PROJECT_DIR$/" + extension.runDir;
-=======
->>>>>>> 6a315be2
 		runConfig.vmArgs = "";
 		runConfig.programArgs = "";
 
@@ -188,25 +184,12 @@
 		}
 	}
 
-<<<<<<< HEAD
-	public static RunConfig clientRunConfig(Project project) {
-		LoomGradleExtension extension = project.getExtensions().getByType(LoomGradleExtension.class);
-
-		RunConfig ideaClient = new RunConfig();
-		ideaClient.configName = "Minecraft Client";
-		ideaClient.programArgs = "";
-		populate(project, extension, ideaClient, "client");
-		ideaClient.vmArgs += getOSClientJVMArgs();
-		ideaClient.vmArgs += " -Dfabric.dli.main=" + getMainClass("client", extension);
-		ideaClient.vscodeBeforeRun = new ArrayList<>(extension.getTasksBeforeRun());
-=======
 	// Turns camelCase/PascalCase into Capital Case
 	// caseConversionExample -> Case Conversion Example
 	private static String capitalizeCamelCaseName(String name) {
 		if (name.length() == 0) {
 			return "";
 		}
->>>>>>> 6a315be2
 
 		return name.substring(0, 1).toUpperCase() + name.substring(1).replaceAll("([^A-Z])([A-Z])", "$1 $2");
 	}
@@ -215,31 +198,9 @@
 		LoomGradleExtension extension = project.getExtensions().getByType(LoomGradleExtension.class);
 		String name = settings.getName();
 
-<<<<<<< HEAD
-		RunConfig ideaServer = new RunConfig();
-		ideaServer.configName = "Minecraft Server";
-		ideaServer.programArgs = "nogui ";
-		populate(project, extension, ideaServer, "server");
-		ideaServer.vmArgs += " -Dfabric.dli.main=" + getMainClass("server", extension);
-		ideaServer.vscodeBeforeRun = new ArrayList<>(extension.getTasksBeforeRun());
-
-		return ideaServer;
-	}
-
-	public static RunConfig dataRunConfig(Project project) {
-		LoomGradleExtension extension = project.getExtensions().getByType(LoomGradleExtension.class);
-
-		RunConfig ideaServer = new RunConfig();
-		ideaServer.configName = "Generate Data";
-		ideaServer.programArgs = "";
-		populate(project, extension, ideaServer, "data");
-		ideaServer.vmArgs += " -Dfabric.dli.main=" + getMainClass("data", extension);
-		ideaServer.vscodeBeforeRun = new ArrayList<>(extension.getTasksBeforeRun());
-=======
 		String configName = settings.getConfigName();
 		String mode = settings.getMode();
 		SourceSet sourceSet = settings.getSource(project);
->>>>>>> 6a315be2
 
 		String defaultMain = settings.getDefaultMainClass();
 
@@ -338,15 +299,7 @@
 		return "";
 	}
 
-<<<<<<< HEAD
-	private static String getMainClass(String side, LoomGradleExtension extension) {
-		if (extension.isForge()) {
-			return "net.minecraftforge.userdev.LaunchTesting";
-		}
-
-=======
 	private static String getMainClass(String side, LoomGradleExtension extension, String defaultMainClass) {
->>>>>>> 6a315be2
 		JsonObject installerJson = extension.getInstallerJson();
 
 		if (installerJson != null && installerJson.has("mainClass")) {
