--- conflicted
+++ resolved
@@ -74,24 +74,6 @@
 	}
 
 	public static void setupConfigurations(Project project) {
-<<<<<<< HEAD
-		// Force add Mojang and Forge repositories
-		addMavenRepo(project, "Mojang", "https://libraries.minecraft.net/");
-		addMavenRepo(project, "Forge", "https://files.minecraftforge.net/maven/", repo -> {
-			repo.metadataSources(sources -> {
-				sources.mavenPom();
-
-				try {
-					MavenArtifactRepository.MetadataSources.class.getDeclaredMethod("ignoreGradleMetadataRedirection")
-							.invoke(sources);
-				} catch (Throwable ignored) {
-					// Method not available
-				}
-			});
-		});
-
-=======
->>>>>>> 6a315be2
 		Configuration modCompileClasspathConfig = project.getConfigurations().maybeCreate(Constants.Configurations.MOD_COMPILE_CLASSPATH);
 		modCompileClasspathConfig.setTransitive(true);
 		Configuration modCompileClasspathMappedConfig = project.getConfigurations().maybeCreate(Constants.Configurations.MOD_COMPILE_CLASSPATH_MAPPED);
@@ -222,6 +204,17 @@
 			project1.getRepositories().maven(mavenArtifactRepository -> {
 				mavenArtifactRepository.setName("Forge");
 				mavenArtifactRepository.setUrl("https://files.minecraftforge.net/maven/");
+
+				mavenArtifactRepository.metadataSources(sources -> {
+					sources.mavenPom();
+
+					try {
+						MavenArtifactRepository.MetadataSources.class.getDeclaredMethod("ignoreGradleMetadataRedirection")
+								.invoke(sources);
+					} catch (Throwable ignored) {
+						// Method not available
+					}
+				});
 			});
 
 			project1.getRepositories().mavenCentral();
