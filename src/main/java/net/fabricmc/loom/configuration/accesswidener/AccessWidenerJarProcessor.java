--- conflicted
+++ resolved
@@ -88,17 +88,13 @@
 		//Remap accessWidener if its not named, allows for AE's to be written in intermediary
 		if (!accessWidener.getNamespace().equals("named")) {
 			try {
-<<<<<<< HEAD
-				TinyRemapper tinyRemapper = loomGradleExtension.getMinecraftMappedProvider().getTinyRemapper(null, "official", "named");
-=======
 				List<String> validNamespaces = loomGradleExtension.getMappingsProvider().getMappings().getMetadata().getNamespaces();
 
 				if (!validNamespaces.contains(accessWidener.getNamespace())) {
 					throw new UnsupportedOperationException(String.format("Access Widener namespace '%s' is not a valid namespace, it must be one of: '%s'", accessWidener.getNamespace(), String.join(", ", validNamespaces)));
 				}
 
-				TinyRemapper tinyRemapper = loomGradleExtension.getMinecraftMappedProvider().getTinyRemapper("official", "named");
->>>>>>> f7efac5d
+				TinyRemapper tinyRemapper = loomGradleExtension.getMinecraftMappedProvider().getTinyRemapper(null, "official", "named");
 				tinyRemapper.readClassPath(loomGradleExtension.getMinecraftMappedProvider().getRemapClasspath());
 
 				AccessWidenerRemapper remapper = new AccessWidenerRemapper(accessWidener, tinyRemapper.getRemapper(), "named");
