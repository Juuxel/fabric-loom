--- conflicted
+++ resolved
@@ -24,254 +24,10 @@
 
 package net.fabricmc.loom.configuration.providers;
 
-<<<<<<< HEAD
-import java.io.File;
-import java.io.FileReader;
-import java.io.IOException;
-import java.net.URL;
-import java.nio.charset.StandardCharsets;
-import java.util.Optional;
-import java.util.function.Consumer;
-
-import com.google.common.base.Stopwatch;
-import com.google.common.io.Files;
-import org.gradle.api.GradleException;
-import org.gradle.api.Project;
-import org.gradle.api.logging.Logger;
-
-import net.fabricmc.loom.LoomGradlePlugin;
-import net.fabricmc.loom.configuration.DependencyProvider;
-import net.fabricmc.loom.configuration.providers.minecraft.ManifestVersion;
-import net.fabricmc.loom.configuration.providers.minecraft.MinecraftLibraryProvider;
 import net.fabricmc.loom.configuration.providers.minecraft.MinecraftVersionMeta;
-import net.fabricmc.loom.util.Constants;
-import net.fabricmc.loom.util.DownloadUtil;
-import net.fabricmc.loom.util.HashedDownloadUtil;
-import net.fabricmc.stitch.merge.JarMerger;
-
-public class MinecraftProvider extends DependencyProvider {
-	private String minecraftVersion;
-
-	private MinecraftVersionMeta versionInfo;
-	private MinecraftLibraryProvider libraryProvider;
-
-	private File minecraftJson;
-	public File minecraftClientJar;
-	public File minecraftServerJar;
-	private File minecraftMergedJar;
-	private File versionManifestJson;
-	private String jarSuffix = "";
-
-	public MinecraftProvider(Project project) {
-		super(project);
-	}
-
-	@Override
-	public void provide(DependencyInfo dependency, Consumer<Runnable> postPopulationScheduler) throws Exception {
-		minecraftVersion = dependency.getDependency().getVersion();
-
-		if (getExtension().shouldGenerateSrgTiny() && !getExtension().isForge()) {
-			addDependency("de.oceanlabs.mcp:mcp_config:" + minecraftVersion, Constants.Configurations.SRG);
-		}
-
-		boolean offline = getProject().getGradle().getStartParameter().isOffline();
-
-		initFiles();
-
-		downloadMcJson(offline);
-
-		try (FileReader reader = new FileReader(minecraftJson)) {
-			versionInfo = LoomGradlePlugin.OBJECT_MAPPER.readValue(reader, MinecraftVersionMeta.class);
-		}
-
-		// Add Loom as an annotation processor
-		addDependency(getProject().files(this.getClass().getProtectionDomain().getCodeSource().getLocation()), "compileOnly");
-
-		if (offline) {
-			if (minecraftClientJar.exists() && minecraftServerJar.exists()) {
-				getProject().getLogger().debug("Found client and server jars, presuming up-to-date");
-			} else if (minecraftMergedJar.exists()) {
-				//Strictly we don't need the split jars if the merged one exists, let's try go on
-				getProject().getLogger().warn("Missing game jar but merged jar present, things might end badly");
-			} else {
-				throw new GradleException("Missing jar(s); Client: " + minecraftClientJar.exists() + ", Server: " + minecraftServerJar.exists());
-			}
-		} else {
-			downloadJars(getProject().getLogger());
-		}
-
-		libraryProvider = new MinecraftLibraryProvider();
-		libraryProvider.provide(this, getProject());
-
-		if (!minecraftMergedJar.exists() || isRefreshDeps()) {
-			try {
-				mergeJars(getProject().getLogger());
-			} catch (Throwable e) {
-				HashedDownloadUtil.delete(minecraftClientJar);
-				HashedDownloadUtil.delete(minecraftServerJar);
-				minecraftMergedJar.delete();
-
-				getProject().getLogger().error("Could not merge JARs! Deleting source JARs - please re-run the command and move on.", e);
-				throw e;
-			}
-		}
-	}
-
-	private void initFiles() {
-		minecraftJson = new File(getExtension().getUserCache(), "minecraft-" + minecraftVersion + "-info.json");
-		minecraftClientJar = new File(getExtension().getUserCache(), "minecraft-" + minecraftVersion + "-client.jar");
-		minecraftServerJar = new File(getExtension().getUserCache(), "minecraft-" + minecraftVersion + "-server.jar");
-		minecraftMergedJar = new File(getExtension().getUserCache(), "minecraft-" + minecraftVersion + "-merged.jar");
-		versionManifestJson = new File(getExtension().getUserCache(), "version_manifest.json");
-	}
-
-	public void deleteFiles() {
-		DownloadUtil.delete(minecraftClientJar);
-		DownloadUtil.delete(minecraftServerJar);
-		DownloadUtil.delete(minecraftMergedJar);
-	}
-
-	private void downloadMcJson(boolean offline) throws IOException {
-		if (getExtension().isShareCaches() && !getExtension().isRootProject() && versionManifestJson.exists() && !isRefreshDeps()) {
-			return;
-		}
-
-		if (!offline && !isRefreshDeps() && hasRecentValidManifest()) {
-			// We have a recent valid manifest file, so do nothing
-		} else if (offline) {
-			if (versionManifestJson.exists()) {
-				// If there is the manifests already we'll presume that's good enough
-				getProject().getLogger().debug("Found version manifests, presuming up-to-date");
-			} else {
-				// If we don't have the manifests then there's nothing more we can do
-				throw new GradleException("Version manifests not found at " + versionManifestJson.getAbsolutePath());
-			}
-		} else {
-			getProject().getLogger().debug("Downloading version manifests");
-			DownloadUtil.downloadIfChanged(new URL(Constants.VERSION_MANIFESTS), versionManifestJson, getProject().getLogger());
-		}
-
-		String versionManifest = Files.asCharSource(versionManifestJson, StandardCharsets.UTF_8).read();
-		ManifestVersion mcManifest = LoomGradlePlugin.OBJECT_MAPPER.readValue(versionManifest, ManifestVersion.class);
-
-		Optional<ManifestVersion.Versions> optionalVersion = Optional.empty();
-
-		if (getExtension().customManifest != null) {
-			ManifestVersion.Versions customVersion = new ManifestVersion.Versions();
-			customVersion.id = minecraftVersion;
-			customVersion.url = getExtension().customManifest;
-			optionalVersion = Optional.of(customVersion);
-			getProject().getLogger().lifecycle("Using custom minecraft manifest");
-		}
-
-		if (!optionalVersion.isPresent()) {
-			optionalVersion = mcManifest.versions().stream().filter(versions -> versions.id.equalsIgnoreCase(minecraftVersion)).findFirst();
-		}
-
-		if (optionalVersion.isPresent()) {
-			if (offline) {
-				if (minecraftJson.exists()) {
-					//If there is the manifest already we'll presume that's good enough
-					getProject().getLogger().debug("Found Minecraft {} manifest, presuming up-to-date", minecraftVersion);
-				} else {
-					//If we don't have the manifests then there's nothing more we can do
-					throw new GradleException("Minecraft " + minecraftVersion + " manifest not found at " + minecraftJson.getAbsolutePath());
-				}
-			} else {
-				getProject().getLogger().debug("Downloading Minecraft {} manifest", minecraftVersion);
-
-				ManifestVersion.Versions version = optionalVersion.get();
-				String url = version.url;
-
-				if (version.sha1 != null) {
-					HashedDownloadUtil.downloadIfInvalid(new URL(url), minecraftJson, version.sha1, getProject().getLogger(), true);
-				} else {
-					// Use the etag if no hash found from url
-					DownloadUtil.downloadIfChanged(new URL(url), minecraftJson, getProject().getLogger());
-				}
-			}
-		} else {
-			throw new RuntimeException("Failed to find minecraft version: " + minecraftVersion);
-		}
-	}
-
-	private boolean hasRecentValidManifest() throws IOException {
-		if (getExtension().customManifest != null) {
-			return false;
-		}
-
-		if (!versionManifestJson.exists() || !minecraftJson.exists()) {
-			return false;
-		}
-
-		if (versionManifestJson.lastModified() > System.currentTimeMillis() - 24 * 3_600_000) {
-			// Version manifest hasn't been modified in 24 hours, time to get a new one.
-			return false;
-		}
-
-		ManifestVersion manifest = LoomGradlePlugin.OBJECT_MAPPER.readValue(Files.asCharSource(versionManifestJson, StandardCharsets.UTF_8).read(), ManifestVersion.class);
-		Optional<ManifestVersion.Versions> version = manifest.versions().stream().filter(versions -> versions.id.equalsIgnoreCase(minecraftVersion)).findFirst();
-
-		// fail if the expected mc version was not found, will download the file again.
-		return version.isPresent();
-	}
-
-	private void downloadJars(Logger logger) throws IOException {
-		if (getExtension().isShareCaches() && !getExtension().isRootProject() && minecraftClientJar.exists() && minecraftServerJar.exists() && !isRefreshDeps()) {
-			return;
-		}
-
-		MinecraftVersionMeta.Download client = versionInfo.download("client");
-		MinecraftVersionMeta.Download server = versionInfo.download("server");
-
-		HashedDownloadUtil.downloadIfInvalid(new URL(client.url()), minecraftClientJar, client.sha1(), logger, false);
-		HashedDownloadUtil.downloadIfInvalid(new URL(server.url()), minecraftServerJar, server.sha1(), logger, false);
-	}
-
-	private void mergeJars(Logger logger) throws IOException {
-		logger.info(":merging jars");
-		Stopwatch stopwatch = Stopwatch.createStarted();
-
-		try (JarMerger jarMerger = new JarMerger(minecraftClientJar, minecraftServerJar, minecraftMergedJar)) {
-			jarMerger.enableSyntheticParamsOffset();
-			jarMerger.merge();
-		}
-
-		logger.info(":merged jars in " + stopwatch);
-	}
-
-	public File getMergedJar() {
-		return minecraftMergedJar;
-	}
-
-	public String getMinecraftVersion() {
-		return minecraftVersion;
-	}
-
-	public MinecraftVersionMeta getVersionInfo() {
-		return versionInfo;
-	}
-=======
-import net.fabricmc.loom.configuration.providers.minecraft.MinecraftVersionMeta;
->>>>>>> 147af488
 
 public interface MinecraftProvider {
 	String minecraftVersion();
 
-<<<<<<< HEAD
-	public String getJarSuffix() {
-		return jarSuffix;
-	}
-
-	public void setJarSuffix(String jarSuffix) {
-		this.jarSuffix = jarSuffix;
-	}
-
-	@Override
-	public String getTargetConfig() {
-		return Constants.Configurations.MINECRAFT;
-	}
-=======
 	MinecraftVersionMeta getVersionInfo();
->>>>>>> 147af488
 }