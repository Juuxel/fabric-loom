/*
 * This file is part of fabric-loom, licensed under the MIT License (MIT).
 *
 * Copyright (c) 2016, 2017, 2018 FabricMC
 *
 * Permission is hereby granted, free of charge, to any person obtaining a copy
 * of this software and associated documentation files (the "Software"), to deal
 * in the Software without restriction, including without limitation the rights
 * to use, copy, modify, merge, publish, distribute, sublicense, and/or sell
 * copies of the Software, and to permit persons to whom the Software is
 * furnished to do so, subject to the following conditions:
 *
 * The above copyright notice and this permission notice shall be included in all
 * copies or substantial portions of the Software.
 *
 * THE SOFTWARE IS PROVIDED "AS IS", WITHOUT WARRANTY OF ANY KIND, EXPRESS OR
 * IMPLIED, INCLUDING BUT NOT LIMITED TO THE WARRANTIES OF MERCHANTABILITY,
 * FITNESS FOR A PARTICULAR PURPOSE AND NONINFRINGEMENT. IN NO EVENT SHALL THE
 * AUTHORS OR COPYRIGHT HOLDERS BE LIABLE FOR ANY CLAIM, DAMAGES OR OTHER
 * LIABILITY, WHETHER IN AN ACTION OF CONTRACT, TORT OR OTHERWISE, ARISING FROM,
 * OUT OF OR IN CONNECTION WITH THE SOFTWARE OR THE USE OR OTHER DEALINGS IN THE
 * SOFTWARE.
 */

package net.fabricmc.loom.task.fernflower;

import java.io.PrintStream;
import java.text.MessageFormat;
import java.util.Stack;

import org.jetbrains.java.decompiler.main.extern.IFernflowerLogger;

/**
 * This logger simply prints what each thread is doing
 * to the console in a machine parsable way.
 *
 * <p>Created by covers1624 on 11/02/19.
 */
public class ThreadIDFFLogger extends IFernflowerLogger {
<<<<<<< HEAD

    public final PrintStream stdOut;
    public final PrintStream stdErr;

    private ThreadLocal<Stack<String>> workingClass = ThreadLocal.withInitial(Stack::new);
    private ThreadLocal<Stack<String>> line = ThreadLocal.withInitial(Stack::new);

    public ThreadIDFFLogger(PrintStream stdOut, PrintStream stdErr) {
        this.stdOut = stdOut;
        this.stdErr = stdErr;
    }

    @Override
    public void writeMessage(String message, Severity severity) {
    	line.get().push(severity.prefix + message);
    	print();
    }

    @Override
    public void writeMessage(String message, Severity severity, Throwable t) {
        stdErr.println(message);
        t.printStackTrace(stdErr);
    }

    private void print() {
        Thread thread = Thread.currentThread();
        long id = thread.getId();
        if (line.get().isEmpty()) {
            stdOut.println(MessageFormat.format("{0} :: waiting", id));
            return;
        }
        String line = this.line.get().peek();
        stdOut.println(MessageFormat.format("{0} :: {1}", id, line).trim());
    }

    @Override
    public void startReadingClass(String className) {
        workingClass.get().push(className);
        writeMessage("Reading " + className, Severity.INFO);
    }

    @Override
    public void startClass(String className) {
        workingClass.get().push(className);
        writeMessage("Decompiling " + className, Severity.INFO);
    }

    @Override
    public void startMethod(String methodName) {
        String className = workingClass.get().peek();
        writeMessage("Decompiling " + className + '.' + methodName.substring(0, methodName.indexOf(' ')), Severity.INFO);
    }

    @Override
    public void endMethod() {
        line.get().pop();
        print();
    }

    @Override
    public void endClass() {
        line.get().pop();
        workingClass.get().pop();
        print();
    }

    @Override
    public void startWriteClass(String className) {
    	writeMessage("Writing " + className, Severity.INFO);
    }

    @Override
    public void endWriteClass() {
        line.get().pop();
        print();
    }

    @Override
    public void endReadingClass() {
        line.get().pop();
        workingClass.get().pop();
        print();
    }

=======
	public final PrintStream stdOut;
	public final PrintStream stdErr;

	private ThreadLocal<Stack<String>> workingClass = ThreadLocal.withInitial(Stack::new);
	private ThreadLocal<Stack<String>> line = ThreadLocal.withInitial(Stack::new);

	public ThreadIDFFLogger() {
		this(System.err, System.out);
	}

	public ThreadIDFFLogger(PrintStream stdOut, PrintStream stdErr) {
		this.stdOut = stdOut;
		this.stdErr = stdErr;
	}

	@Override
	public void writeMessage(String message, Severity severity) {
		System.err.println(message);
	}

	@Override
	public void writeMessage(String message, Severity severity, Throwable t) {
		System.err.println(message);
		t.printStackTrace(System.err);
	}

	private void print() {
		Thread thread = Thread.currentThread();
		long id = thread.getId();

		if (line.get().isEmpty()) {
			System.out.println(MessageFormat.format("{0} :: waiting", id));
			return;
		}

		String line = this.line.get().peek();
		System.out.println(MessageFormat.format("{0} :: {1}", id, line).trim());
	}

	@Override
	public void startReadingClass(String className) {
		workingClass.get().push(className);
		line.get().push("Decompiling " + className);
		print();
	}

	@Override
	public void startClass(String className) {
		workingClass.get().push(className);
		line.get().push("Decompiling " + className);
		print();
	}

	@Override
	public void startMethod(String methodName) {
		String className = workingClass.get().peek();
		line.get().push("Decompiling " + className + "." + methodName.substring(0, methodName.indexOf(" ")));
		print();
	}

	@Override
	public void endMethod() {
		line.get().pop();
		print();
	}

	@Override
	public void endClass() {
		line.get().pop();
		workingClass.get().pop();
		print();
	}

	@Override
	public void startWriteClass(String className) {
		line.get().push("Writing " + className);
		print();
	}

	@Override
	public void endWriteClass() {
		line.get().pop();
		print();
	}

	@Override
	public void endReadingClass() {
		line.get().pop();
		workingClass.get().pop();
		print();
	}
>>>>>>> 705754de
}<|MERGE_RESOLUTION|>--- conflicted
+++ resolved
@@ -37,18 +37,16 @@
  * <p>Created by covers1624 on 11/02/19.
  */
 public class ThreadIDFFLogger extends IFernflowerLogger {
-<<<<<<< HEAD
+	public final PrintStream stdOut;
+	public final PrintStream stdErr;
 
-    public final PrintStream stdOut;
-    public final PrintStream stdErr;
+	private ThreadLocal<Stack<String>> workingClass = ThreadLocal.withInitial(Stack::new);
+	private ThreadLocal<Stack<String>> line = ThreadLocal.withInitial(Stack::new);
 
-    private ThreadLocal<Stack<String>> workingClass = ThreadLocal.withInitial(Stack::new);
-    private ThreadLocal<Stack<String>> line = ThreadLocal.withInitial(Stack::new);
-
-    public ThreadIDFFLogger(PrintStream stdOut, PrintStream stdErr) {
-        this.stdOut = stdOut;
-        this.stdErr = stdErr;
-    }
+	public ThreadIDFFLogger(PrintStream stdOut, PrintStream stdErr) {
+		this.stdOut = stdOut;
+		this.stdErr = stdErr;
+	}
 
     @Override
     public void writeMessage(String message, Severity severity) {
@@ -62,16 +60,18 @@
         t.printStackTrace(stdErr);
     }
 
-    private void print() {
-        Thread thread = Thread.currentThread();
-        long id = thread.getId();
-        if (line.get().isEmpty()) {
+	private void print() {
+		Thread thread = Thread.currentThread();
+		long id = thread.getId();
+
+		if (line.get().isEmpty()) {
             stdOut.println(MessageFormat.format("{0} :: waiting", id));
-            return;
-        }
-        String line = this.line.get().peek();
+			return;
+		}
+
+		String line = this.line.get().peek();
         stdOut.println(MessageFormat.format("{0} :: {1}", id, line).trim());
-    }
+	}
 
     @Override
     public void startReadingClass(String className) {
@@ -91,13 +91,13 @@
         writeMessage("Decompiling " + className + '.' + methodName.substring(0, methodName.indexOf(' ')), Severity.INFO);
     }
 
-    @Override
-    public void endMethod() {
-        line.get().pop();
-        print();
-    }
+	@Override
+	public void endMethod() {
+		line.get().pop();
+		print();
+	}
 
-    @Override
+	@Override
     public void endClass() {
         line.get().pop();
         workingClass.get().pop();
@@ -108,99 +108,6 @@
     public void startWriteClass(String className) {
     	writeMessage("Writing " + className, Severity.INFO);
     }
-
-    @Override
-    public void endWriteClass() {
-        line.get().pop();
-        print();
-    }
-
-    @Override
-    public void endReadingClass() {
-        line.get().pop();
-        workingClass.get().pop();
-        print();
-    }
-
-=======
-	public final PrintStream stdOut;
-	public final PrintStream stdErr;
-
-	private ThreadLocal<Stack<String>> workingClass = ThreadLocal.withInitial(Stack::new);
-	private ThreadLocal<Stack<String>> line = ThreadLocal.withInitial(Stack::new);
-
-	public ThreadIDFFLogger() {
-		this(System.err, System.out);
-	}
-
-	public ThreadIDFFLogger(PrintStream stdOut, PrintStream stdErr) {
-		this.stdOut = stdOut;
-		this.stdErr = stdErr;
-	}
-
-	@Override
-	public void writeMessage(String message, Severity severity) {
-		System.err.println(message);
-	}
-
-	@Override
-	public void writeMessage(String message, Severity severity, Throwable t) {
-		System.err.println(message);
-		t.printStackTrace(System.err);
-	}
-
-	private void print() {
-		Thread thread = Thread.currentThread();
-		long id = thread.getId();
-
-		if (line.get().isEmpty()) {
-			System.out.println(MessageFormat.format("{0} :: waiting", id));
-			return;
-		}
-
-		String line = this.line.get().peek();
-		System.out.println(MessageFormat.format("{0} :: {1}", id, line).trim());
-	}
-
-	@Override
-	public void startReadingClass(String className) {
-		workingClass.get().push(className);
-		line.get().push("Decompiling " + className);
-		print();
-	}
-
-	@Override
-	public void startClass(String className) {
-		workingClass.get().push(className);
-		line.get().push("Decompiling " + className);
-		print();
-	}
-
-	@Override
-	public void startMethod(String methodName) {
-		String className = workingClass.get().peek();
-		line.get().push("Decompiling " + className + "." + methodName.substring(0, methodName.indexOf(" ")));
-		print();
-	}
-
-	@Override
-	public void endMethod() {
-		line.get().pop();
-		print();
-	}
-
-	@Override
-	public void endClass() {
-		line.get().pop();
-		workingClass.get().pop();
-		print();
-	}
-
-	@Override
-	public void startWriteClass(String className) {
-		line.get().push("Writing " + className);
-		print();
-	}
 
 	@Override
 	public void endWriteClass() {
@@ -214,5 +121,4 @@
 		workingClass.get().pop();
 		print();
 	}
->>>>>>> 705754de
 }