--- conflicted
+++ resolved
@@ -109,18 +109,14 @@
 
 		remapperBuilder = remapperBuilder.withMappings(TinyRemapperMappingsHelper.create(extension.isForge() ? mappingsProvider.getMappingsWithSrg() : mappingsProvider.getMappings(), fromM, toM, false));
 
-<<<<<<< HEAD
 		// FIXME: The mixin map is named->intermediary, but I think we need named->srg?
-		if (mixinMapFile.exists()) {
+		for (File mixinMapFile : extension.getAllMixinMappings()) {
 			if ("intermediary".equals(toM)) {
-				remapperBuilder = remapperBuilder.withMappings(TinyUtils.createTinyMappingProvider(mixinMapPath, fromM, toM));
+				if (mixinMapFile.exists()) {
+					remapperBuilder = remapperBuilder.withMappings(TinyUtils.createTinyMappingProvider(mixinMapFile.toPath(), fromM, toM));
+				}
 			} else {
 				project.getLogger().error("Mixins in Forge projects are currently not supported.");
-=======
-		for (File mixinMapFile : extension.getAllMixinMappings()) {
-			if (mixinMapFile.exists()) {
-				remapperBuilder = remapperBuilder.withMappings(TinyUtils.createTinyMappingProvider(mixinMapFile.toPath(), fromM, toM));
->>>>>>> 98725f94
 			}
 		}
 
@@ -208,20 +204,13 @@
 			jarRemapper.addMappings(TinyRemapperMappingsHelper.create(extension.isForge() ? mappingsProvider.getMappingsWithSrg() : mappingsProvider.getMappings(), fromM, toM, false));
 		}
 
-<<<<<<< HEAD
-		File mixinMapFile = mappingsProvider.mappingsMixinExport;
-		Path mixinMapPath = mixinMapFile.toPath();
-
-		if (mixinMapFile.exists()) {
+		for (File mixinMapFile : extension.getAllMixinMappings()) {
 			if ("intermediary".equals(toM)) {
-				jarRemapper.addMappings(TinyUtils.createTinyMappingProvider(mixinMapPath, fromM, toM));
-			} else {
-				project.getLogger().error("Mixins in Forge projects are currently not supported.");
-=======
-		for (File mixinMapFile : extension.getAllMixinMappings()) {
-			if (mixinMapFile.exists()) {
-				jarRemapper.addMappings(TinyUtils.createTinyMappingProvider(mixinMapFile.toPath(), fromM, toM));
->>>>>>> 98725f94
+				if (mixinMapFile.exists()) {
+					jarRemapper.addMappings(TinyUtils.createTinyMappingProvider(mixinMapFile.toPath(), fromM, toM));
+				} else {
+					project.getLogger().error("Mixins in Forge projects are currently not supported.");
+				}
 			}
 		}
 
