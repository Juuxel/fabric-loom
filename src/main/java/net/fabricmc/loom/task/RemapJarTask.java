--- conflicted
+++ resolved
@@ -79,7 +79,6 @@
 import net.fabricmc.loom.configuration.accesswidener.AccessWidenerJarProcessor;
 import net.fabricmc.loom.configuration.providers.mappings.MappingsProvider;
 import net.fabricmc.loom.util.Constants;
-import net.fabricmc.loom.util.LoggerFilter;
 import net.fabricmc.loom.util.SourceRemapper;
 import net.fabricmc.loom.util.TinyRemapperMappingsHelper;
 import net.fabricmc.loom.util.gradle.GradleSupport;
@@ -123,123 +122,11 @@
 
 	@TaskAction
 	public void doTask() throws Throwable {
-<<<<<<< HEAD
 		boolean singleRemap = false;
 
 		if (jarRemapper == null) {
 			singleRemap = true;
 			jarRemapper = new JarRemapper();
-=======
-		if (jarRemapper == null) {
-			doSingleRemap();
-		} else {
-			scheduleRemap();
-		}
-	}
-
-	public void doSingleRemap() throws Throwable {
-		Project project = getProject();
-		LoomGradleExtension extension = project.getExtensions().getByType(LoomGradleExtension.class);
-		Path input = this.getInput().getAsFile().get().toPath();
-		Path output = this.getArchivePath().toPath();
-
-		if (!Files.exists(input)) {
-			throw new FileNotFoundException(input.toString());
-		}
-
-		MappingsProvider mappingsProvider = extension.getMappingsProvider();
-
-		String fromM = this.fromM.get();
-		String toM = this.toM.get();
-
-		Path[] classpath = getRemapClasspath();
-
-		LoggerFilter.replaceSystemOut();
-		TinyRemapper.Builder remapperBuilder = TinyRemapper.newRemapper();
-		remapperBuilder.logger(getProject().getLogger()::lifecycle);
-		remapperBuilder = remapperBuilder.withMappings(TinyRemapperMappingsHelper.create(extension.shouldGenerateSrgTiny() ? mappingsProvider.getMappingsWithSrg() : mappingsProvider.getMappings(), fromM, toM, false));
-
-		for (File mixinMapFile : extension.getAllMixinMappings()) {
-			if (mixinMapFile.exists()) {
-				IMappingProvider provider = TinyUtils.createTinyMappingProvider(mixinMapFile.toPath(), fromM, "intermediary");
-				remapperBuilder = remapperBuilder.withMappings(!toM.equals("intermediary") ? remapToSrg(extension, provider, fromM, toM) : provider);
-			}
-		}
-
-		// Apply any requested options to tiny remapper
-		for (Action<TinyRemapper.Builder> remapOption : this.remapOptions) {
-			remapOption.execute(remapperBuilder);
-		}
-
-		project.getLogger().info(":remapping " + input.getFileName() + " from " + fromM + " to " + toM);
-
-		StringBuilder rc = new StringBuilder("Remap classpath: ");
-
-		for (Path p : classpath) {
-			rc.append("\n - ").append(p.toString());
-		}
-
-		project.getLogger().debug(rc.toString());
-
-		TinyRemapper remapper = remapperBuilder.build();
-
-		try (OutputConsumerPath outputConsumer = new OutputConsumerPath.Builder(output).build()) {
-			outputConsumer.addNonClassFiles(input);
-			remapper.readClassPath(classpath);
-			remapper.readInputs(input);
-			remapper.apply(outputConsumer);
-		} catch (Exception e) {
-			remapper.finish();
-			throw new RuntimeException("Failed to remap " + input + " to " + output, e);
-		}
-
-		if (getRemapAccessWidener().getOrElse(false) && extension.accessWidener != null) {
-			extension.getJarProcessorManager().getByType(AccessWidenerJarProcessor.class).remapAccessWidener(output, remapper.getRemapper());
-		}
-
-		remapper.finish();
-
-		if (!Files.exists(output)) {
-			throw new RuntimeException("Failed to remap " + input + " to " + output + " - file missing!");
-		}
-
-		if (MixinRefmapHelper.addRefmapName(extension.getRefmapName(), output)) {
-			project.getLogger().debug("Transformed mixin reference maps in output JAR!");
-		}
-
-		if (extension.isForge()) {
-			try (FileSystem fs = FileSystems.newFileSystem(URI.create("jar:" + output.toUri()), ImmutableMap.of("create", false))) {
-				Path refmapPath = fs.getPath(extension.getRefmapName());
-
-				if (Files.exists(refmapPath)) {
-					try (Reader refmapReader = Files.newBufferedReader(refmapPath, StandardCharsets.UTF_8)) {
-						Gson gson = new GsonBuilder().disableHtmlEscaping().setPrettyPrinting().create();
-						JsonObject refmapElement = gson.fromJson(refmapReader, JsonObject.class);
-						refmapElement = RefmapRemapper.remap(new Remapper() {
-							ReferenceRemapper remapper = createReferenceRemapper(extension, fromM, toM);
-
-							@Override
-							@Nullable
-							public MappingsRemapper remapMappings() {
-								return className -> remapper;
-							}
-
-							@Override
-							@Nullable
-							public Map.Entry<String, @Nullable MappingsRemapper> remapMappingsData(String data) {
-								if (Objects.equals(data, "named:intermediary")) {
-									return new AbstractMap.SimpleEntry<>("searge", remapMappings());
-								}
-
-								return null;
-							}
-						}, refmapElement);
-						Files.delete(refmapPath);
-						Files.write(refmapPath, gson.toJson(refmapElement).getBytes(StandardCharsets.UTF_8));
-					}
-				}
-			}
->>>>>>> 61f724c7
 		}
 
 		scheduleRemap(singleRemap || getProject().getExtensions().getByType(LoomGradleExtension.class).isRootProject());
@@ -249,9 +136,6 @@
 		}
 	}
 
-<<<<<<< HEAD
-	public void scheduleRemap(boolean isMainRemapTask) throws Throwable {
-=======
 	private ReferenceRemapper createReferenceRemapper(LoomGradleExtension extension, String fromM, String toM) throws IOException {
 		TinyTree mappings = extension.shouldGenerateSrgTiny() ? extension.getMappingsProvider().getMappingsWithSrg() : extension.getMappingsProvider().getMappings();
 
@@ -318,8 +202,7 @@
 		});
 	}
 
-	public void scheduleRemap() throws Throwable {
->>>>>>> 61f724c7
+	public void scheduleRemap(boolean isMainRemapTask) throws Throwable {
 		Project project = getProject();
 		LoomGradleExtension extension = project.getExtensions().getByType(LoomGradleExtension.class);
 		Path input = this.getInput().getAsFile().get().toPath();
@@ -350,12 +233,10 @@
 		// Add remap options to the jar remapper
 		jarRemapper.addOptions(this.remapOptions);
 
-<<<<<<< HEAD
+		project.getLogger().info(":scheduling remap " + input.getFileName() + " from " + fromM + " to " + toM);
+
 		NestedJarProvider nestedJarProvider = getNestedJarProvider();
 		nestedJarProvider.prepare(getProject());
-=======
-		project.getLogger().info(":scheduling remap " + input.getFileName() + " from " + fromM + " to " + toM);
->>>>>>> 61f724c7
 
 		jarRemapper.scheduleRemap(input, output)
 				.supplyAccessWidener((remapData, remapper) -> {
@@ -405,7 +286,6 @@
 				});
 	}
 
-<<<<<<< HEAD
 	private NestedJarProvider getNestedJarProvider() {
 		Configuration includeConfiguration = getProject().getConfigurations().getByName(Constants.Configurations.INCLUDE);
 
@@ -425,12 +305,8 @@
 		);
 	}
 
-	private IMappingProvider remapToSrg(LoomGradleExtension extension, IMappingProvider parent) throws IOException {
-		TinyTree srg = extension.getMappingsProvider().getMappingsWithSrg();
-=======
 	private IMappingProvider remapToSrg(LoomGradleExtension extension, IMappingProvider parent, String fromM, String toM) throws IOException {
 		TinyTree mappings = extension.shouldGenerateSrgTiny() ? extension.getMappingsProvider().getMappingsWithSrg() : extension.getMappingsProvider().getMappings();
->>>>>>> 61f724c7
 
 		return sink -> {
 			parent.load(new IMappingProvider.MappingAcceptor() {
