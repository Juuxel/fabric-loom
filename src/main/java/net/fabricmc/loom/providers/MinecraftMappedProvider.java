--- conflicted
+++ resolved
@@ -52,11 +52,7 @@
             throw new RuntimeException("mappings file not found");
         }
 
-<<<<<<< HEAD
-        if (!minecraftProvider.jarProvider.getMergedJar().exists()) {
-=======
-        if (!extension.getMinecraftProvider().getMergedJar().exists()) {
->>>>>>> c4de5fc4
+        if (!minecraftProvider.getMergedJar().exists()) {
             throw new RuntimeException("input merged jar not found");
         }
 
@@ -104,12 +100,8 @@
             if (getIntermediaryJar().exists()) {
                 getIntermediaryJar().delete();
             }
-<<<<<<< HEAD
-            new MapJarsTiny().mapJars(minecraftProvider.jarProvider, this, project);
+            new MapJarsTiny().mapJars(minecraftProvider, this, project);
             if (!targets.isEmpty()) MapJarsTiny.transform(project, targets, this, mappingsProvider);
-=======
-            new MapJarsTiny().mapJars(minecraftProvider, this, project);
->>>>>>> c4de5fc4
         }
 
         if (!MINECRAFT_MAPPED_JAR.exists()) {
