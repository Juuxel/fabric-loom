/*
 * This file is part of fabric-loom, licensed under the MIT License (MIT).
 *
 * Copyright (c) 2016, 2017, 2018 FabricMC
 *
 * Permission is hereby granted, free of charge, to any person obtaining a copy
 * of this software and associated documentation files (the "Software"), to deal
 * in the Software without restriction, including without limitation the rights
 * to use, copy, modify, merge, publish, distribute, sublicense, and/or sell
 * copies of the Software, and to permit persons to whom the Software is
 * furnished to do so, subject to the following conditions:
 *
 * The above copyright notice and this permission notice shall be included in all
 * copies or substantial portions of the Software.
 *
 * THE SOFTWARE IS PROVIDED "AS IS", WITHOUT WARRANTY OF ANY KIND, EXPRESS OR
 * IMPLIED, INCLUDING BUT NOT LIMITED TO THE WARRANTIES OF MERCHANTABILITY,
 * FITNESS FOR A PARTICULAR PURPOSE AND NONINFRINGEMENT. IN NO EVENT SHALL THE
 * AUTHORS OR COPYRIGHT HOLDERS BE LIABLE FOR ANY CLAIM, DAMAGES OR OTHER
 * LIABILITY, WHETHER IN AN ACTION OF CONTRACT, TORT OR OTHERWISE, ARISING FROM,
 * OUT OF OR IN CONNECTION WITH THE SOFTWARE OR THE USE OR OTHER DEALINGS IN THE
 * SOFTWARE.
 */

package net.fabricmc.loom.providers;

import java.io.File;
import java.util.Collection;
import java.util.function.Consumer;

import org.gradle.api.Project;

import net.fabricmc.loom.LoomGradleExtension;
import net.fabricmc.loom.providers.openfine.Openfine;
import net.fabricmc.loom.util.AccessTransformerHelper;
import net.fabricmc.loom.util.Constants;
import net.fabricmc.loom.util.MapJarsTiny;
<<<<<<< HEAD
import net.fabricmc.stitch.util.Pair;

import org.gradle.api.Project;

import com.google.common.io.Files;

import java.io.File;
import java.io.IOException;
import java.util.Collection;
import java.util.Collections;
import java.util.Set;
import java.util.function.Consumer;

public class MinecraftMappedProvider {
    public File MINECRAFT_MAPPED_JAR;
    public File MINECRAFT_INTERMEDIARY_JAR;

    private MinecraftProvider minecraftProvider;

    public void provide(Project project, LoomGradleExtension extension, MinecraftProvider minecraftProvider, MappingsProvider mappingsProvider, Consumer<Runnable> postPopulationScheduler) throws IOException {
        if (!mappingsProvider.MAPPINGS_TINY.exists()) {
            throw new RuntimeException("mappings file not found");
        }

        if (!minecraftProvider.getMergedJar().exists()) {
            throw new RuntimeException("input merged jar not found");
        }

        this.minecraftProvider = minecraftProvider;

        String atOffset; //Explicitly flag AT'd jars differently to vanilla/stock ones
        File cache; //Save to the project cache when ATing to simplify flagging AT changes
        Set<Pair<String, String>> targets;
        boolean atChange = false;
        if (extension.hasAT()) {
        	atOffset = "-transformed";
        	cache = new File(extension.getRootProjectPersistentCache(), "access_transformed_jars");
        	cache.mkdir();

        	//Add the transformed jars repo so that Gradle can find Minecraft
        	project.getRepositories().flatDir(repo -> {
        		repo.setName("AccessTransformedJars");
				repo.dir(cache);
			});

        	project.getLogger().info("Negotiating access transformations...");
    		targets = AccessTransformerHelper.loadATs(extension.getAT());
    		project.getLogger().info("Access transformations solved for " + targets.size() + " targets");

    		File lastAT = new File(cache, "last-seen.at");
    		if (lastAT.exists() ? !AccessTransformerHelper.loadATs(lastAT).equals(targets) : !targets.isEmpty()) {
    			Files.copy(extension.getAT(), lastAT); //Replace the old with the new
    			atChange = true;
    		}
        } else {
        	atOffset = "";
        	cache = extension.getUserCache();
        	targets = Collections.emptySet();
        }

        String intermediaryJar = minecraftProvider.minecraftVersion + "-intermediary" + atOffset + '-' + mappingsProvider.mappingsName;
        MINECRAFT_INTERMEDIARY_JAR = new File(cache, "minecraft-" + intermediaryJar + ".jar");
        String mappedJar = minecraftProvider.minecraftVersion + "-mapped" + atOffset + '-' + mappingsProvider.mappingsName + '-' + mappingsProvider.mappingsVersion;
        MINECRAFT_MAPPED_JAR = new File(cache, "minecraft-" + mappedJar + ".jar");

        if (!getMappedJar().exists() || !getIntermediaryJar().exists() || atChange) {
            if (getMappedJar().exists()) {
                getMappedJar().delete();
            }
            if (getIntermediaryJar().exists()) {
                getIntermediaryJar().delete();
            }
            if (extension.hasOptiFine()) Openfine.applyBonusMappings(mappingsProvider.MAPPINGS_TINY);
            new MapJarsTiny().mapJars(minecraftProvider, this, project);
            if (!targets.isEmpty()) MapJarsTiny.transform(project, targets, this, mappingsProvider);
        }

        if (!MINECRAFT_MAPPED_JAR.exists()) {
            throw new RuntimeException("mapped jar not found");
        }

        project.getDependencies().add(Constants.MINECRAFT_NAMED, project.getDependencies().module("net.minecraft:minecraft:" + mappedJar));
        project.getDependencies().add(Constants.MINECRAFT_INTERMEDIARY, project.getDependencies().module("net.minecraft:minecraft:" + intermediaryJar));
    }

    public Collection<File> getMapperPaths() {
        return minecraftProvider.libraryProvider.getLibraries();
    }

    public File getIntermediaryJar() {
        return MINECRAFT_INTERMEDIARY_JAR;
    }

    public File getMappedJar() {
        return MINECRAFT_MAPPED_JAR;
    }
=======

public class MinecraftMappedProvider extends DependencyProvider {
	public File MINECRAFT_MAPPED_JAR;
	public File MINECRAFT_INTERMEDIARY_JAR;

	public MinecraftMappedProvider() {
	}

	private MinecraftProvider minecraftProvider;

	@Override
	public void provide(DependencyInfo dependency, Project project, LoomGradleExtension extension, Consumer<Runnable> postPopulationScheduler) throws Exception {
		if (!extension.getMappingsProvider().tinyMappings.exists()) {
			throw new RuntimeException("mappings file not found");
		}

		if (!extension.getMinecraftProvider().getMergedJar().exists()) {
			throw new RuntimeException("input merged jar not found");
		}

		if (!getMappedJar().exists() || !getIntermediaryJar().exists()) {
			if (getMappedJar().exists()) {
				getMappedJar().delete();
			}

			if (getIntermediaryJar().exists()) {
				getIntermediaryJar().delete();
			}

			new MapJarsTiny().mapJars(minecraftProvider, this, project);
		}

		if (!MINECRAFT_MAPPED_JAR.exists()) {
			throw new RuntimeException("mapped jar not found");
		}

		MappingsProvider mappingsProvider = extension.getMappingsProvider();
		project.getDependencies().add(Constants.MINECRAFT_NAMED,
						project.getDependencies().module("net.minecraft:minecraft:" + getNamedJarVersionString(mappingsProvider.mappingsName, mappingsProvider.mappingsVersion)));
		project.getDependencies().add(Constants.MINECRAFT_INTERMEDIARY,
						project.getDependencies().module("net.minecraft:minecraft:" + getIntermediaryJarVersionString(mappingsProvider.mappingsName, mappingsProvider.mappingsVersion)));
	}

	public void initFiles(Project project, MinecraftProvider minecraftProvider, MappingsProvider mappingsProvider) {
		LoomGradleExtension extension = project.getExtensions().getByType(LoomGradleExtension.class);
		this.minecraftProvider = minecraftProvider;
		MINECRAFT_INTERMEDIARY_JAR = new File(extension.getUserCache(),
						"minecraft-" + getIntermediaryJarVersionString(mappingsProvider.mappingsName, mappingsProvider.mappingsVersion) + ".jar");
		MINECRAFT_MAPPED_JAR = new File(extension.getUserCache(),
						"minecraft-" + getNamedJarVersionString(mappingsProvider.mappingsName, mappingsProvider.mappingsVersion) + ".jar");
	}

	private String getNamedJarVersionString(String mappingsName, String mappingsVersion) {
		return minecraftProvider.minecraftVersion + "-mapped-" + mappingsName + "-" + mappingsVersion;
	}

	private String getIntermediaryJarVersionString(String mappingsName, String mappingsVersion) {
		return minecraftProvider.minecraftVersion + "-intermediary-" + mappingsName + "-" + mappingsVersion;
	}

	public Collection<File> getMapperPaths() {
		return minecraftProvider.libraryProvider.getLibraries();
	}

	public File getIntermediaryJar() {
		return MINECRAFT_INTERMEDIARY_JAR;
	}

	public File getMappedJar() {
		return MINECRAFT_MAPPED_JAR;
	}

	@Override
	public String getTargetConfig() {
		return Constants.MINECRAFT_NAMED;
	}
>>>>>>> 705754de
}<|MERGE_RESOLUTION|>--- conflicted
+++ resolved
@@ -25,29 +25,22 @@
 package net.fabricmc.loom.providers;
 
 import java.io.File;
+import java.io.IOException;
 import java.util.Collection;
+import java.util.Collections;
+import java.util.Set;
 import java.util.function.Consumer;
 
 import org.gradle.api.Project;
+
+import com.google.common.io.Files;
 
 import net.fabricmc.loom.LoomGradleExtension;
 import net.fabricmc.loom.providers.openfine.Openfine;
 import net.fabricmc.loom.util.AccessTransformerHelper;
 import net.fabricmc.loom.util.Constants;
 import net.fabricmc.loom.util.MapJarsTiny;
-<<<<<<< HEAD
 import net.fabricmc.stitch.util.Pair;
-
-import org.gradle.api.Project;
-
-import com.google.common.io.Files;
-
-import java.io.File;
-import java.io.IOException;
-import java.util.Collection;
-import java.util.Collections;
-import java.util.Set;
-import java.util.function.Consumer;
 
 public class MinecraftMappedProvider {
     public File MINECRAFT_MAPPED_JAR;
@@ -125,89 +118,11 @@
         return minecraftProvider.libraryProvider.getLibraries();
     }
 
-    public File getIntermediaryJar() {
-        return MINECRAFT_INTERMEDIARY_JAR;
-    }
+	public File getIntermediaryJar() {
+		return MINECRAFT_INTERMEDIARY_JAR;
+	}
 
     public File getMappedJar() {
         return MINECRAFT_MAPPED_JAR;
     }
-=======
-
-public class MinecraftMappedProvider extends DependencyProvider {
-	public File MINECRAFT_MAPPED_JAR;
-	public File MINECRAFT_INTERMEDIARY_JAR;
-
-	public MinecraftMappedProvider() {
-	}
-
-	private MinecraftProvider minecraftProvider;
-
-	@Override
-	public void provide(DependencyInfo dependency, Project project, LoomGradleExtension extension, Consumer<Runnable> postPopulationScheduler) throws Exception {
-		if (!extension.getMappingsProvider().tinyMappings.exists()) {
-			throw new RuntimeException("mappings file not found");
-		}
-
-		if (!extension.getMinecraftProvider().getMergedJar().exists()) {
-			throw new RuntimeException("input merged jar not found");
-		}
-
-		if (!getMappedJar().exists() || !getIntermediaryJar().exists()) {
-			if (getMappedJar().exists()) {
-				getMappedJar().delete();
-			}
-
-			if (getIntermediaryJar().exists()) {
-				getIntermediaryJar().delete();
-			}
-
-			new MapJarsTiny().mapJars(minecraftProvider, this, project);
-		}
-
-		if (!MINECRAFT_MAPPED_JAR.exists()) {
-			throw new RuntimeException("mapped jar not found");
-		}
-
-		MappingsProvider mappingsProvider = extension.getMappingsProvider();
-		project.getDependencies().add(Constants.MINECRAFT_NAMED,
-						project.getDependencies().module("net.minecraft:minecraft:" + getNamedJarVersionString(mappingsProvider.mappingsName, mappingsProvider.mappingsVersion)));
-		project.getDependencies().add(Constants.MINECRAFT_INTERMEDIARY,
-						project.getDependencies().module("net.minecraft:minecraft:" + getIntermediaryJarVersionString(mappingsProvider.mappingsName, mappingsProvider.mappingsVersion)));
-	}
-
-	public void initFiles(Project project, MinecraftProvider minecraftProvider, MappingsProvider mappingsProvider) {
-		LoomGradleExtension extension = project.getExtensions().getByType(LoomGradleExtension.class);
-		this.minecraftProvider = minecraftProvider;
-		MINECRAFT_INTERMEDIARY_JAR = new File(extension.getUserCache(),
-						"minecraft-" + getIntermediaryJarVersionString(mappingsProvider.mappingsName, mappingsProvider.mappingsVersion) + ".jar");
-		MINECRAFT_MAPPED_JAR = new File(extension.getUserCache(),
-						"minecraft-" + getNamedJarVersionString(mappingsProvider.mappingsName, mappingsProvider.mappingsVersion) + ".jar");
-	}
-
-	private String getNamedJarVersionString(String mappingsName, String mappingsVersion) {
-		return minecraftProvider.minecraftVersion + "-mapped-" + mappingsName + "-" + mappingsVersion;
-	}
-
-	private String getIntermediaryJarVersionString(String mappingsName, String mappingsVersion) {
-		return minecraftProvider.minecraftVersion + "-intermediary-" + mappingsName + "-" + mappingsVersion;
-	}
-
-	public Collection<File> getMapperPaths() {
-		return minecraftProvider.libraryProvider.getLibraries();
-	}
-
-	public File getIntermediaryJar() {
-		return MINECRAFT_INTERMEDIARY_JAR;
-	}
-
-	public File getMappedJar() {
-		return MINECRAFT_MAPPED_JAR;
-	}
-
-	@Override
-	public String getTargetConfig() {
-		return Constants.MINECRAFT_NAMED;
-	}
->>>>>>> 705754de
 }