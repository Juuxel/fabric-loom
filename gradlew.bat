--- conflicted
+++ resolved
@@ -33,11 +33,7 @@
 for %%i in ("%APP_HOME%") do set APP_HOME=%%~fi
 
 @rem Add default JVM options here. You can also use JAVA_OPTS and GRADLE_OPTS to pass JVM options to this script.
-<<<<<<< HEAD
-set DEFAULT_JVM_OPTS=
-=======
 set DEFAULT_JVM_OPTS="-Xmx64m" "-Xms64m"
->>>>>>> 7ce072c4
 
 @rem Find java.exe
 if defined JAVA_HOME goto findJavaFromJavaHome
